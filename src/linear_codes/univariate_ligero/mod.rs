use super::utils::reed_solomon;
use super::{LigeroPCParams, LinCodeInfo, LinearEncode};

use ark_crypto_primitives::crh::{CRHScheme, TwoToOneCRHScheme};
use ark_crypto_primitives::{merkle_tree::Config, sponge::CryptographicSponge};
use ark_ff::PrimeField;
use ark_poly::DenseUVPolynomial;
use ark_std::marker::PhantomData;
use ark_std::vec::Vec;

<<<<<<< HEAD
use digest::Digest;

use super::utils::{compute_dimensions, reed_solomon, Matrix};
use super::{LigeroPCParams, LinCodeInfo, LinearEncode};

=======
>>>>>>> a8c31797
mod tests;

/// The univariate Ligero polynomial commitment scheme based on [[Ligero]][ligero].
/// The scheme defaults to the naive batching strategy.
///
/// Note: The scheme currently does not support hiding.
///
/// [ligero]: https://eprint.iacr.org/2022/1608.pdf
pub struct UnivariateLigero<
    F: PrimeField,
    C: Config,
    S: CryptographicSponge,
    P: DenseUVPolynomial<F>,
    H: CRHScheme,
> {
    _phantom: PhantomData<(F, C, S, P, H)>,
}

<<<<<<< HEAD
impl<F, C, D, S, P> LinearEncode<F, C, D, P> for UnivariateLigero<F, C, D, S, P>
=======
impl<F, C, S, P, H> LinearEncode<F, C, P, H> for UnivariateLigero<F, C, S, P, H>
>>>>>>> a8c31797
where
    F: PrimeField,
    C: Config,
    S: CryptographicSponge,
    P: DenseUVPolynomial<F>,
    P::Point: Into<F>,
    H: CRHScheme,
{
    type LinCodePCParams = LigeroPCParams<F, C, H>;

    fn setup<R>(
        _rng: &mut R,
        leaf_hash_params: <<C as Config>::LeafHash as CRHScheme>::Parameters,
        two_to_one_params: <<C as Config>::TwoToOneHash as TwoToOneCRHScheme>::Parameters,
        col_hash_params: H::Parameters,
    ) -> Self::LinCodePCParams {
        Self::LinCodePCParams::new(
            128,
            4,
            true,
            leaf_hash_params,
            two_to_one_params,
            col_hash_params,
        )
    }

    fn encode(msg: &[F], param: &Self::LinCodePCParams) -> Vec<F> {
        reed_solomon(msg, param.rho_inv().0)
    }

    /// For a univariate polynomial, we simply return the list of coefficients.ś
    fn poly_repr(polynomial: &P) -> Vec<F> {
        polynomial.coeffs().to_vec()
    }

    fn point_to_vec(point: P::Point) -> Vec<F> {
        vec![point]
    }

    /// Compute out = [1, z, z^2, ..., z^(n_cols_1)]
    fn tensor(z: &F, left: usize, right: usize) -> (Vec<F>, Vec<F>) {
        let mut left_out = Vec::with_capacity(left);
        let mut pow_a = F::one();
        for _ in 0..left {
            left_out.push(pow_a);
            pow_a *= z;
        }

        let mut right_out = Vec::with_capacity(right);
        let mut pow_b = F::one();
        for _ in 0..right {
            right_out.push(pow_b);
            pow_b *= pow_a;
        }

        (left_out, right_out)
    }

    fn compute_matrices(polynomial: &P, param: &Self::LinCodePCParams) -> (Matrix<F>, Matrix<F>) {
        let mut coeffs = Self::poly_repr(polynomial);

        // 1. Computing parameters and initial matrix
        let (n_rows, n_cols) = compute_dimensions::<F>(coeffs.len()); // for 6 coefficients, this is returning 4 x 2 with a row of 0s: fix

        // padding the coefficient vector with zeroes
        // TODO is this the most efficient/safest way to do it?
        coeffs.resize(n_rows * n_cols, F::zero());

        let mat = Matrix::new_from_flat(n_rows, n_cols, &coeffs);

        // 2. Apply Reed-Solomon encoding row-wise
        let ext_mat =
            Matrix::new_from_rows(mat.rows().iter().map(|r| Self::encode(r, param)).collect());

        (mat, ext_mat)
    }
}<|MERGE_RESOLUTION|>--- conflicted
+++ resolved
@@ -8,14 +8,6 @@
 use ark_std::marker::PhantomData;
 use ark_std::vec::Vec;
 
-<<<<<<< HEAD
-use digest::Digest;
-
-use super::utils::{compute_dimensions, reed_solomon, Matrix};
-use super::{LigeroPCParams, LinCodeInfo, LinearEncode};
-
-=======
->>>>>>> a8c31797
 mod tests;
 
 /// The univariate Ligero polynomial commitment scheme based on [[Ligero]][ligero].
@@ -34,11 +26,7 @@
     _phantom: PhantomData<(F, C, S, P, H)>,
 }
 
-<<<<<<< HEAD
-impl<F, C, D, S, P> LinearEncode<F, C, D, P> for UnivariateLigero<F, C, D, S, P>
-=======
 impl<F, C, S, P, H> LinearEncode<F, C, P, H> for UnivariateLigero<F, C, S, P, H>
->>>>>>> a8c31797
 where
     F: PrimeField,
     C: Config,
@@ -96,23 +84,4 @@
 
         (left_out, right_out)
     }
-
-    fn compute_matrices(polynomial: &P, param: &Self::LinCodePCParams) -> (Matrix<F>, Matrix<F>) {
-        let mut coeffs = Self::poly_repr(polynomial);
-
-        // 1. Computing parameters and initial matrix
-        let (n_rows, n_cols) = compute_dimensions::<F>(coeffs.len()); // for 6 coefficients, this is returning 4 x 2 with a row of 0s: fix
-
-        // padding the coefficient vector with zeroes
-        // TODO is this the most efficient/safest way to do it?
-        coeffs.resize(n_rows * n_cols, F::zero());
-
-        let mat = Matrix::new_from_flat(n_rows, n_cols, &coeffs);
-
-        // 2. Apply Reed-Solomon encoding row-wise
-        let ext_mat =
-            Matrix::new_from_rows(mat.rows().iter().map(|r| Self::encode(r, param)).collect());
-
-        (mat, ext_mat)
-    }
 }