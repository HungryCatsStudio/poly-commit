use core::marker::PhantomData;

use ark_crypto_primitives::{crh::TwoToOneCRHScheme, sponge::CryptographicSponge};
use ark_ff::PrimeField;
use ark_poly::DenseUVPolynomial;

use crate::{
    Error, PCCommitment, PCCommitterKey, PCPreparedCommitment, PCPreparedVerifierKey, PCRandomness,
    PCUniversalParams, PCVerifierKey, PolynomialCommitment,
};

use ark_std::rand::RngCore;

mod utils;
use utils::Matrix;
mod tests;

// TODO: Disclaimer: no hiding prop
/// The Ligero polynomial commitment scheme.
pub struct Ligero<F: PrimeField, H: TwoToOneCRHScheme> {
    /// one over the rate rho
    rho_inv: usize,

    /// number of columns that the verifier queries
    t: usize,

    _phantom: PhantomData<(F, H)>,
}

// TODO come up with reasonable defaults
const DEFAULT_RHO_INV: usize = 2;
const DEFAULT_SEC_PARAM: usize = 128;

fn calculate_t(rho_inv: usize, sec_param: usize) -> usize {
    // TODO calculate t somehow
    let t = 5;
    t
}

impl<F: PrimeField, H: TwoToOneCRHScheme> Ligero<F, H> {
    /// Create a new instance of Ligero.
    /// If either or both parameters are None, their default values are used.
    pub fn new(rho_inv: Option<usize>, sec_param: Option<usize>) -> Self {
        let rho_inv = rho_inv.unwrap_or(DEFAULT_RHO_INV);
        let t = calculate_t(rho_inv, sec_param.unwrap_or(DEFAULT_SEC_PARAM));

        Self {
            rho_inv,
            t,
            _phantom: PhantomData,
        }
    }
}

impl<F: PrimeField, H: TwoToOneCRHScheme> Default for Ligero<F, H> {
    /// Create an instance of Ligero with the default rho (inverse: DEFAULT_RHO_INV) and security parameter (DEFAULT_SEC_PARAM).
    fn default() -> Self {
        Self::new(Some(DEFAULT_RHO_INV), Some(DEFAULT_SEC_PARAM))
    }
}

type LigeroPCUniversalParams = ();

impl PCUniversalParams for LigeroPCUniversalParams {
    fn max_degree(&self) -> usize {
        todo!()
    }
}

type LigeroPCCommitterKey = ();

impl PCCommitterKey for LigeroPCCommitterKey {
    fn max_degree(&self) -> usize {
        todo!()
    }

    fn supported_degree(&self) -> usize {
        todo!()
    }
}

type LigeroPCVerifierKey = ();

impl PCVerifierKey for LigeroPCVerifierKey {
    fn max_degree(&self) -> usize {
        todo!()
    }

    fn supported_degree(&self) -> usize {
        todo!()
    }
}

type LigeroPCPreparedVerifierKey = ();

impl<Unprepared: PCVerifierKey> PCPreparedVerifierKey<Unprepared> for LigeroPCPreparedVerifierKey {
    fn prepare(vk: &Unprepared) -> Self {
        todo!()
    }
}

type LigeroPCCommitment = ();

impl PCCommitment for LigeroPCCommitment {
    fn empty() -> Self {
        todo!()
    }

    fn has_degree_bound(&self) -> bool {
        todo!()
    }
}

type LigeroPCPreparedCommitment = ();

impl<Unprepared: PCCommitment> PCPreparedCommitment<Unprepared> for LigeroPCPreparedCommitment {
    fn prepare(cm: &Unprepared) -> Self {
        todo!()
    }
}

type LigeroPCRandomness = ();

impl PCRandomness for LigeroPCRandomness {
    fn empty() -> Self {
        todo!()
    }

    fn rand<R: RngCore>(
        num_queries: usize,
        has_degree_bound: bool,
        num_vars: Option<usize>,
        rng: &mut R,
    ) -> Self {
        todo!()
    }
}

type LigeroPCProof = ();

<<<<<<< HEAD
impl<F: PrimeField, P: DenseUVPolynomial<F>, S: CryptographicSponge> PolynomialCommitment<F, P, S>
    for Ligero
=======
impl<F: PrimeField, P: Polynomial<F>, S: CryptographicSponge, H: TwoToOneCRHScheme>
    PolynomialCommitment<F, P, S> for Ligero<F, H>
>>>>>>> ffea25db
{
    type UniversalParams = LigeroPCUniversalParams;

    type CommitterKey = LigeroPCCommitterKey;

    type VerifierKey = LigeroPCVerifierKey;

    type PreparedVerifierKey = LigeroPCPreparedVerifierKey;

    type Commitment = LigeroPCCommitment;

    type PreparedCommitment = LigeroPCPreparedCommitment;

    type Randomness = LigeroPCRandomness;

    type Proof = LigeroPCProof;

    type BatchProof = Vec<Self::Proof>;

    type Error = Error;

    fn setup<R: RngCore>(
        max_degree: usize,
        num_vars: Option<usize>,
        rng: &mut R,
    ) -> Result<Self::UniversalParams, Self::Error> {
        todo!()
    }

    fn trim(
        pp: &Self::UniversalParams,
        supported_degree: usize,
        supported_hiding_bound: usize,
        enforced_degree_bounds: Option<&[usize]>,
    ) -> Result<(Self::CommitterKey, Self::VerifierKey), Self::Error> {
        todo!()
    }

    fn commit<'a>(
        ck: &Self::CommitterKey,
        polynomials: impl IntoIterator<Item = &'a crate::LabeledPolynomial<F, P>>,
        rng: Option<&mut dyn RngCore>,
    ) -> Result<
        (
            Vec<crate::LabeledCommitment<Self::Commitment>>,
            Vec<Self::Randomness>,
        ),
        Self::Error,
    >
    where
        P: 'a,
    {
        let f = polynomials.into_iter().next().unwrap().polynomial();

        let mut coeffs = f.coeffs().to_vec();

        // want: ceil(sqrt(f.degree() + 1)); need to deal with usize -> f64 conversion 
        let num_elems = f.degree() + 1;
        // TODO move this check to the constructor?
        assert_eq!((num_elems as f64) as usize, num_elems, "Degree of polynomial + 1 cannot be converted to f64: aborting");
        let m = (num_elems as f64).sqrt().ceil() as usize;

        // padding the coefficient vector with zeroes
        // TODO is this the most efficient way to do it?
        coeffs.resize(m * m, F::zero()); 

        let mat = Matrix::new_from_flat( m, m, &coeffs);

        // applying Reed-Solomon code row-wise
        let ext_mat = Matrix::new_from_rows(
            mat.rows().map(|r| reed_solomon(row, self.rho_inv()))
        );

        todo!()
    }

    fn open<'a>(
        ck: &Self::CommitterKey,
        labeled_polynomials: impl IntoIterator<Item = &'a crate::LabeledPolynomial<F, P>>,
        commitments: impl IntoIterator<Item = &'a crate::LabeledCommitment<Self::Commitment>>,
        point: &'a P::Point,
        challenge_generator: &mut crate::challenge::ChallengeGenerator<F, S>,
        rands: impl IntoIterator<Item = &'a Self::Randomness>,
        rng: Option<&mut dyn RngCore>,
    ) -> Result<Self::Proof, Self::Error>
    where
        P: 'a,
        Self::Randomness: 'a,
        Self::Commitment: 'a,
    {
        todo!()
    }

    fn check<'a>(
        vk: &Self::VerifierKey,
        commitments: impl IntoIterator<Item = &'a crate::LabeledCommitment<Self::Commitment>>,
        point: &'a P::Point,
        values: impl IntoIterator<Item = F>,
        proof: &Self::Proof,
        challenge_generator: &mut crate::challenge::ChallengeGenerator<F, S>,
        rng: Option<&mut dyn RngCore>,
    ) -> Result<bool, Self::Error>
    where
        Self::Commitment: 'a,
    {
        todo!()
    }
}<|MERGE_RESOLUTION|>--- conflicted
+++ resolved
@@ -138,13 +138,8 @@
 
 type LigeroPCProof = ();
 
-<<<<<<< HEAD
-impl<F: PrimeField, P: DenseUVPolynomial<F>, S: CryptographicSponge> PolynomialCommitment<F, P, S>
-    for Ligero
-=======
-impl<F: PrimeField, P: Polynomial<F>, S: CryptographicSponge, H: TwoToOneCRHScheme>
-    PolynomialCommitment<F, P, S> for Ligero<F, H>
->>>>>>> ffea25db
+impl<F: PrimeField, P: DenseUVPolynomial<F>, S: CryptographicSponge, H: TwoToOneCRHScheme> PolynomialCommitment<F, P, S>
+    for Ligero<F, H>
 {
     type UniversalParams = LigeroPCUniversalParams;
 
