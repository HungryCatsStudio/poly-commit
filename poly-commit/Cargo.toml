--- conflicted
+++ resolved
@@ -31,13 +31,16 @@
 harness = false
 
 [[bench]]
-<<<<<<< HEAD
 name = "ligero_ml_times"
 path = "benches/ligero_ml_times.rs"
-=======
+
+[[bench]]
 name = "brakedown_times"
 path = "benches/brakedown_ml_times.rs"
->>>>>>> ddb1cc54
+
+[[bench]]
+name = "pcs"
+path = "benches/pcs.rs"
 harness = false
 
 [[bench]]
