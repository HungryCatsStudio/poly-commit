[package]
name = "ark-poly-commit"
version.workspace = true
authors.workspace = true
repository.workspace = true
categories.workspace = true
include.workspace = true
license.workspace = true
edition.workspace = true

[dependencies]
ark-serialize = { version = "0.5.0-alpha", default-features = false, features = [ "derive" ] }
ark-ff = { version = "0.5.0-alpha", default-features = false }
ark-ec = { version = "0.5.0-alpha", default-features = false }
ark-poly = {version = "0.5.0-alpha", default-features = false }
ark-crypto-primitives = {version = "0.5.0-alpha", default-features = false, features = ["sponge", "merkle_tree"] }
ark-std = { version = "0.5.0-alpha", default-features = false }
blake2 = { version = "0.10", default-features = false }
rand = { version = "0.8.0", optional = true }
ark-relations = { version = "0.5.0-alpha", default-features = false, optional = true }
ark-r1cs-std = { version = "0.5.0-alpha", default-features = false, optional = true }
hashbrown = { version = "0.14", default-features = false, features = [ "ahash" ] , optional = true }

digest = "0.10"
derivative = { version = "2", features = [ "use_core" ] }
rayon = { version = "1", optional = true }

[[bench]]
name = "ipa_times"
path = "benches/ipa_times.rs"
harness = false

[[bench]]
name = "ligero_ml_times"
path = "benches/ligero_ml_times.rs"
harness = false

[[bench]]
name = "brakedown_times"
path = "benches/brakedown_times.rs"
harness = false

[[bench]]
name = "hyrax_times"
path = "benches/hyrax_times.rs"
harness = false

[[bench]]
name = "size"
path = "benches/size.rs"
harness = false

[dev-dependencies]
<<<<<<< HEAD
ark-ed-on-bls12-381 = { version = "^0.4.0", default-features = false }
ark-bls12-381 = { version = "^0.4.0", default-features = false, features = [ "curve" ] }
ark-bls12-377 = { version = "^0.4.0", default-features = false, features = [ "curve" ] }
ark-bn254 = { version = "^0.4.0", default-features = false, features = [ "curve" ] }
tiny-keccak = { version = "2.0", features = ["keccak"] }
=======
ark-ed-on-bls12-381 = { version = "0.5.0-alpha", default-features = false }
ark-bls12-381 = { version = "0.5.0-alpha", default-features = false, features = [ "curve" ] }
ark-bls12-377 = { version = "0.5.0-alpha", default-features = false, features = [ "curve" ] }
ark-bn254 = { version = "0.5.0-alpha", default-features = false, features = [ "curve" ] }
>>>>>>> e4d29c5b

rand_chacha = { version = "0.3.0", default-features = false }
ark-pcs-bench-templates = { path = "../bench-templates" }

[target.'cfg(target_arch = "aarch64")'.dependencies]
num-traits = { version = "0.2", default-features = false, features = ["libm"] }

[features]
default = [ "std", "parallel" ]
std = [ "ark-ff/std", "ark-ec/std", "ark-poly/std", "ark-std/std", "ark-relations/std", "ark-serialize/std", "ark-crypto-primitives/std"]
r1cs = [ "ark-relations", "ark-r1cs-std", "hashbrown", "ark-crypto-primitives/r1cs"]
print-trace = [ "ark-std/print-trace" ]
parallel = [ "std", "ark-ff/parallel", "ark-ec/parallel", "ark-poly/parallel", "ark-std/parallel", "rayon", "rand" ]
test-types = []<|MERGE_RESOLUTION|>--- conflicted
+++ resolved
@@ -51,18 +51,11 @@
 harness = false
 
 [dev-dependencies]
-<<<<<<< HEAD
-ark-ed-on-bls12-381 = { version = "^0.4.0", default-features = false }
-ark-bls12-381 = { version = "^0.4.0", default-features = false, features = [ "curve" ] }
-ark-bls12-377 = { version = "^0.4.0", default-features = false, features = [ "curve" ] }
-ark-bn254 = { version = "^0.4.0", default-features = false, features = [ "curve" ] }
-tiny-keccak = { version = "2.0", features = ["keccak"] }
-=======
 ark-ed-on-bls12-381 = { version = "0.5.0-alpha", default-features = false }
 ark-bls12-381 = { version = "0.5.0-alpha", default-features = false, features = [ "curve" ] }
 ark-bls12-377 = { version = "0.5.0-alpha", default-features = false, features = [ "curve" ] }
 ark-bn254 = { version = "0.5.0-alpha", default-features = false, features = [ "curve" ] }
->>>>>>> e4d29c5b
+tiny-keccak = { version = "2.0", features = ["keccak"] }
 
 rand_chacha = { version = "0.3.0", default-features = false }
 ark-pcs-bench-templates = { path = "../bench-templates" }
