#![cfg_attr(not(feature = "std"), no_std)]
//! A crate for polynomial commitment schemes.
#![deny(unused_import_braces, unused_qualifications, trivial_casts)]
#![deny(trivial_numeric_casts, variant_size_differences)]
#![deny(stable_features, unreachable_pub, non_shorthand_field_patterns)]
#![deny(unused_attributes, unused_mut)]
#![deny(missing_docs)]
#![deny(unused_imports)]
#![deny(renamed_and_removed_lints, stable_features, unused_allocation)]
#![deny(unused_comparisons, bare_trait_objects, unused_must_use)]
#![forbid(unsafe_code)]
#![doc = include_str!("../../README.md")]

#[allow(unused)]
#[macro_use]
extern crate derivative;
#[macro_use]
extern crate ark_std;

use ark_ff::{Field, PrimeField};
pub use ark_poly::{DenseUVPolynomial, Polynomial};
use ark_std::rand::RngCore;

use ark_std::{
    collections::{BTreeMap, BTreeSet},
    fmt::Debug,
    hash::Hash,
    iter::FromIterator,
    string::{String, ToString},
    vec::Vec,
};

/// Data structures used by a polynomial commitment scheme.
pub mod data_structures;
pub use data_structures::*;

/// Useful functions
pub(crate) mod utils;

/// R1CS constraints for polynomial constraints.
#[cfg(feature = "r1cs")]
mod constraints;
#[cfg(feature = "r1cs")]
pub use constraints::*;

/// Errors pertaining to query sets.
pub mod error;
use ark_serialize::{CanonicalDeserialize, CanonicalSerialize};
pub use error::*;

/// Univariate and multivariate polynomial commitment schemes
/// which (optionally) enable hiding commitments by following
/// the approach outlined in [[CHMMVW20, "Marlin"]][marlin].
///
/// [marlin]: https://eprint.iacr.org/2019/1047
pub mod marlin;

/// A random number generator that bypasses some limitations of the Rust borrow
/// checker.
pub mod optional_rng;

#[cfg(not(feature = "std"))]
macro_rules! eprintln {
    () => {};
    ($($arg: tt)*) => {};
}
#[cfg(all(test, not(feature = "std")))]
macro_rules! println {
    () => {};
    ($($arg: tt)*) => {};
}
/// The core [[KZG10]][kzg] construction.
///
/// [kzg]: http://cacr.uwaterloo.ca/techreports/2010/cacr2010-10.pdf
pub mod kzg10;

/// Polynomial commitment scheme from [[KZG10]][kzg] that enforces
/// strict degree bounds and (optionally) enables hiding commitments by
/// following the approach outlined in [[CHMMVW20, "Marlin"]][marlin].
///
/// [kzg]: http://cacr.uwaterloo.ca/techreports/2010/cacr2010-10.pdf
/// [marlin]: https://eprint.iacr.org/2019/1047
pub use marlin::marlin_pc;

/// Polynomial commitment scheme based on the construction in [[KZG10]][kzg],
/// modified to obtain batching and to enforce strict
/// degree bounds by following the approach outlined in [[MBKM19,
/// “Sonic”]][sonic] (more precisely, via the variant in
/// [[Gabizon19, “AuroraLight”]][al] that avoids negative G1 powers).
///
/// [kzg]: http://cacr.uwaterloo.ca/techreports/2010/cacr2010-10.pdf
/// [sonic]: https://eprint.iacr.org/2019/099
/// [al]: https://eprint.iacr.org/2019/601
/// [marlin]: https://eprint.iacr.org/2019/1047
pub mod sonic_pc;

/// A polynomial commitment scheme based on the hardness of the
/// discrete logarithm problem in prime-order groups.
/// The construction is detailed in [[BCMS20]][pcdas].
///
/// [pcdas]: https://eprint.iacr.org/2020/499
pub mod ipa_pc;

/// A multilinear polynomial commitment scheme that converts n-variate multilinear polynomial into
/// n quotient UV polynomial. This scheme is based on hardness of the discrete logarithm
/// in prime-order groups. Construction is detailed in [[XZZPD19]][xzzpd19] and [[ZGKPP18]][zgkpp18]
///
/// [xzzpd19]: https://eprint.iacr.org/2019/317
/// [zgkpp]: https://ieeexplore.ieee.org/document/8418645
pub mod multilinear_pc;

use ark_crypto_primitives::sponge::{CryptographicSponge, FieldElementSize};
/// Multivariate polynomial commitment based on the construction in
/// [[PST13]][pst] with batching and (optional) hiding property inspired
/// by the univariate scheme in [[CHMMVW20, "Marlin"]][marlin]
///
/// [pst]: https://eprint.iacr.org/2011/587.pdf
/// [marlin]: https://eprint.iacr.org/2019/1047
pub use marlin::marlin_pst13_pc;

/// Streaming polynomial commitment based on the construction in
/// [[BCHO22, "Gemini"]][gemini] with batching techniques inspired
/// by [[BDFG20]][bdfg].
///
/// [gemini]:
/// [bdfg]: https://eprint.iacr.org/2020/081.pdf
pub mod streaming_kzg;

/// Schemes based on the Ligero construction in [[Ligero]][ligero].
///
/// [ligero]: https://eprint.iacr.org/2022/1608
/// [brakedown]: https://eprint.iacr.org/2021/1043.pdf
pub mod linear_codes;

/// `QuerySet` is the set of queries that are to be made to a set of labeled polynomials/equations
/// `p` that have previously been committed to. Each element of a `QuerySet` is a pair of
/// `(label, (point_label, point))`, where `label` is the label of a polynomial in `p`,
/// `point_label` is the label for the point (e.g., "beta"), and  and `point` is the location
/// that `p[label]` is to be queried at.
pub type QuerySet<T> = BTreeSet<(String, (String, T))>;

/// `Evaluations` is the result of querying a set of labeled polynomials or equations
/// `p` at a `QuerySet` `Q`. It maps each element of `Q` to the resulting evaluation.
/// That is, if `(label, query)` is an element of `Q`, then `evaluation.get((label, query))`
/// should equal `p[label].evaluate(query)`.
pub type Evaluations<T, F> = BTreeMap<(String, T), F>;

/// Describes the interface for a polynomial commitment scheme that allows
/// a sender to commit to multiple polynomials and later provide a succinct proof
/// of evaluation for the corresponding commitments at a query set `Q`, while
/// enforcing per-polynomial degree bounds.
pub trait PolynomialCommitment<F: PrimeField, P: Polynomial<F>, S: CryptographicSponge>:
    Sized
{
    /// The universal parameters for the commitment scheme. These are "trimmed"
    /// down to `Self::CommitterKey` and `Self::VerifierKey` by `Self::trim`.
    type UniversalParams: PCUniversalParams;
    /// The committer key for the scheme; used to commit to a polynomial and then
    /// open the commitment to produce an evaluation proof.
    type CommitterKey: PCCommitterKey;
    /// The verifier key for the scheme; used to check an evaluation proof.
    type VerifierKey: PCVerifierKey;
    /// The commitment to a polynomial.
    type Commitment: PCCommitment + Default;
<<<<<<< HEAD
    /// The state of commitment
=======
    /// Auxiliary state of the commitment, output by the `commit` phase.
    /// It contains information that can be reused by the committer
    /// during the `open` phase, such as the commitment randomness.
    /// Not to be shared with the verifier.
>>>>>>> 12f5529c
    type CommitmentState: PCCommitmentState;
    /// The evaluation proof for a single point.
    type Proof: Clone;
    /// The evaluation proof for a query set.
    type BatchProof: Clone
        + From<Vec<Self::Proof>>
        + Into<Vec<Self::Proof>>
        + CanonicalSerialize
        + CanonicalDeserialize;
    /// The error type for the scheme.
    type Error: ark_std::error::Error + From<Error>;

    /// Constructs public parameters when given as input the maximum degree `degree`
    /// for the polynomial commitment scheme. `num_vars` specifies the number of
    /// variables for multivariate setup
    fn setup<R: RngCore>(
        max_degree: usize,
        num_vars: Option<usize>,
        rng: &mut R,
    ) -> Result<Self::UniversalParams, Self::Error>;

    /// Specializes the public parameters for polynomials up to the given `supported_degree`
    /// and for enforcing degree bounds in the range `1..=supported_degree`.
    fn trim(
        pp: &Self::UniversalParams,
        supported_degree: usize,
        supported_hiding_bound: usize,
        enforced_degree_bounds: Option<&[usize]>,
    ) -> Result<(Self::CommitterKey, Self::VerifierKey), Self::Error>;

    /// Outputs a list of commitments to `polynomials`. If `polynomials[i].is_hiding()`,
    /// then the `i`-th commitment is hiding up to `polynomials.hiding_bound()` queries.
    /// `rng` should not be `None` if `polynomials[i].is_hiding() == true` for any `i`.
    ///
    /// If for some `i`, `polynomials[i].is_hiding() == false`, then the
    /// corresponding randomness is `Self::Randomness::empty()`.
    ///
    /// If for some `i`, `polynomials[i].degree_bound().is_some()`, then that
    /// polynomial will have the corresponding degree bound enforced.
    fn commit<'a>(
        ck: &Self::CommitterKey,
        polynomials: impl IntoIterator<Item = &'a LabeledPolynomial<F, P>>,
        rng: Option<&mut dyn RngCore>,
    ) -> Result<
        (
            Vec<LabeledCommitment<Self::Commitment>>,
            Vec<Self::CommitmentState>,
        ),
        Self::Error,
    >
    where
        P: 'a;

    /// open but with individual challenges
    fn open<'a>(
        ck: &Self::CommitterKey,
        labeled_polynomials: impl IntoIterator<Item = &'a LabeledPolynomial<F, P>>,
        commitments: impl IntoIterator<Item = &'a LabeledCommitment<Self::Commitment>>,
        point: &'a P::Point,
        sponge: &mut S,
        states: impl IntoIterator<Item = &'a Self::CommitmentState>,
        rng: Option<&mut dyn RngCore>,
    ) -> Result<Self::Proof, Self::Error>
    where
        P: 'a,
        Self::CommitmentState: 'a,
        Self::Commitment: 'a;

    /// check but with individual challenges
    fn check<'a>(
        vk: &Self::VerifierKey,
        commitments: impl IntoIterator<Item = &'a LabeledCommitment<Self::Commitment>>,
        point: &'a P::Point,
        values: impl IntoIterator<Item = F>,
        proof: &Self::Proof,
        sponge: &mut S,
        rng: Option<&mut dyn RngCore>,
    ) -> Result<bool, Self::Error>
    where
        Self::Commitment: 'a;

    /// Open several polynomials at one or more points each (possibly different
    /// for each polynomial). Each entry in the in the query set of points
    /// contains the label of the polynomial which should be queried at that
    /// point.
    ///
    /// Behaviour is undefined if `query_set` contains the entries with the
    /// same point label but different actual points.
    ///
    /// The opening challenges are independent for each batch of polynomials.
    fn batch_open<'a>(
        ck: &Self::CommitterKey,
        labeled_polynomials: impl IntoIterator<Item = &'a LabeledPolynomial<F, P>>,
        commitments: impl IntoIterator<Item = &'a LabeledCommitment<Self::Commitment>>,
        query_set: &QuerySet<P::Point>,
        sponge: &mut S,
        states: impl IntoIterator<Item = &'a Self::CommitmentState>,
        rng: Option<&mut dyn RngCore>,
    ) -> Result<Self::BatchProof, Self::Error>
    where
        P: 'a,
        Self::CommitmentState: 'a,
        Self::Commitment: 'a,
    {
        // The default implementation achieves proceeds by rearranging the queries in
        // order to gather (i.e. batch) all polynomials that should be queried at
        // the same point, then opening their commitments simultaneously with a
        // single call to `open` (per point)
        let rng = &mut crate::optional_rng::OptionalRng(rng);
        let poly_st_comm: BTreeMap<_, _> = labeled_polynomials
            .into_iter()
            .zip(states)
            .zip(commitments.into_iter())
            .map(|((poly, st), comm)| (poly.label(), (poly, st, comm)))
            .collect();

        let open_time = start_timer!(|| format!(
            "Opening {} polynomials at query set of size {}",
            poly_st_comm.len(),
            query_set.len(),
        ));

        let mut query_to_labels_map = BTreeMap::new();

        // `label` is the label of the polynomial the query refers to
        // `point_label` is the label of the point being queried
        // `point` is the actual point
        for (label, (point_label, point)) in query_set.iter() {
            // For each point label in `query_set`, we define an entry in
            // `query_to_labels_map` containing a pair whose first element is
            // the actual point and the second one is the set of labels of the
            // polynomials being queried at that point
            let labels = query_to_labels_map
                .entry(point_label)
                .or_insert((point, BTreeSet::new()));
            labels.1.insert(label);
        }

        let mut proofs = Vec::new();
        for (_point_label, (point, labels)) in query_to_labels_map.into_iter() {
            let mut query_polys: Vec<&'a LabeledPolynomial<_, _>> = Vec::new();
            let mut query_states: Vec<&'a Self::CommitmentState> = Vec::new();
            let mut query_comms: Vec<&'a LabeledCommitment<Self::Commitment>> = Vec::new();

            // Constructing matching vectors with the polynomial, commitment
            // randomness and actual commitment for each polynomial being
            // queried at `point`
            for label in labels {
                let (polynomial, state, comm) =
                    poly_st_comm.get(label).ok_or(Error::MissingPolynomial {
                        label: label.to_string(),
                    })?;

                query_polys.push(polynomial);
                query_states.push(state);
                query_comms.push(comm);
            }

            let proof_time = start_timer!(|| "Creating proof");

            // Simultaneously opening the commitments of all polynomials that
            // refer to the the current point using the plain `open` function
            let proof = Self::open(
                ck,
                query_polys,
                query_comms,
                &point,
                sponge,
                query_states,
                Some(rng),
            )?;

            end_timer!(proof_time);

            proofs.push(proof);
        }
        end_timer!(open_time);

        Ok(proofs.into())
    }

    /// Verify opening proofs for several polynomials at one or more points
    /// each (possibly different for each polynomial). Each entry in
    /// the query set of points contains the label of the polynomial which
    /// was queried at that point.
    ///
    /// Behaviour is undefined if `query_set` contains the entries with the
    /// same point label but different points.
    ///
    /// Behaviour is also undefined if proofs are not ordered the same way as
    /// queries in `query_to_labels_map` (this is the outcome of calling
    /// `batch_open` for the same commitment list and query set).H
    ///
    /// The opening challenges are independent for each batch of polynomials.
    fn batch_check<'a, R: RngCore>(
        vk: &Self::VerifierKey,
        commitments: impl IntoIterator<Item = &'a LabeledCommitment<Self::Commitment>>,
        query_set: &QuerySet<P::Point>,
        evaluations: &Evaluations<P::Point, F>,
        proof: &Self::BatchProof,
        sponge: &mut S,
        rng: &mut R,
    ) -> Result<bool, Self::Error>
    where
        Self::Commitment: 'a,
    {
        // The default implementation proceeds by rearranging the queries in
        // order to gather (i.e. batch) the proofs of all polynomials that should
        // have been opened at the same point, then verifying those proofs
        // simultaneously with a single call to `check` (per point).
        let commitments: BTreeMap<_, _> = commitments.into_iter().map(|c| (c.label(), c)).collect();
        let mut query_to_labels_map = BTreeMap::new();

        // `label` is the label of the polynomial the query refers to
        // `point_label` is the label of the point being queried
        // `point` is the actual point
        for (label, (point_label, point)) in query_set.iter() {
            // For each point label in `query_set`, we define an entry in
            // `query_to_labels_map` containing a pair whose first element is
            // the actual point and the second one is the set of labels of the
            // polynomials being queried at that point
            let labels = query_to_labels_map
                .entry(point_label)
                .or_insert((point, BTreeSet::new()));
            labels.1.insert(label);
        }

        // Implicit assumption: proofs are ordered in same manner as queries in
        // `query_to_labels_map`.
        let proofs: Vec<_> = proof.clone().into();
        assert_eq!(proofs.len(), query_to_labels_map.len());

        let mut result = true;
        for ((_point_label, (point, labels)), proof) in query_to_labels_map.into_iter().zip(proofs)
        {
            // Constructing matching vectors with the commitment and claimed
            // value of each polynomial being queried at `point`
            let mut comms: Vec<&'_ LabeledCommitment<_>> = Vec::new();
            let mut values = Vec::new();
            for label in labels.into_iter() {
                let commitment = commitments.get(label).ok_or(Error::MissingPolynomial {
                    label: label.to_string(),
                })?;

                let v_i = evaluations.get(&(label.clone(), point.clone())).ok_or(
                    Error::MissingEvaluation {
                        label: label.to_string(),
                    },
                )?;

                comms.push(commitment);
                values.push(*v_i);
            }

            let proof_time = start_timer!(|| "Checking per-query proof");

            // Verify all proofs referring to the current point simultaneously
            // with a single call to `check`
            result &= Self::check(vk, comms, &point, values, &proof, sponge, Some(rng))?;
            end_timer!(proof_time);
        }
        Ok(result)
    }

    /// Open commitments to all polynomials involved in a number of linear
    /// combinations (LC) simultaneously.
    fn open_combinations<'a>(
        ck: &Self::CommitterKey,
        linear_combinations: impl IntoIterator<Item = &'a LinearCombination<F>>,
        polynomials: impl IntoIterator<Item = &'a LabeledPolynomial<F, P>>,
        commitments: impl IntoIterator<Item = &'a LabeledCommitment<Self::Commitment>>,
        query_set: &QuerySet<P::Point>,
        sponge: &mut S,
        states: impl IntoIterator<Item = &'a Self::CommitmentState>,
        rng: Option<&mut dyn RngCore>,
    ) -> Result<BatchLCProof<F, Self::BatchProof>, Self::Error>
    where
        Self::CommitmentState: 'a,
        Self::Commitment: 'a,
        P: 'a,
    {
        // The default implementation proceeds by batch-opening all polynomials
        // appearing in those LC that are queried at the same point.
        let linear_combinations: Vec<_> = linear_combinations.into_iter().collect();
        let polynomials: Vec<_> = polynomials.into_iter().collect();

        // Rearrange the information about queries on linear combinations into
        // information about queries on individual polynomials.
        let poly_query_set =
            lc_query_set_to_poly_query_set(linear_combinations.iter().copied(), query_set);
        let poly_evals = evaluate_query_set(polynomials.iter().copied(), &poly_query_set);

        // Batch-open all polynomials that refer to each individual point in `query_set`
        let proof = Self::batch_open(
            ck,
            polynomials,
            commitments,
            &poly_query_set,
            sponge,
            states,
            rng,
        )?;
        Ok(BatchLCProof {
            proof,
            evals: Some(poly_evals.values().copied().collect()),
        })
    }

    /// Verify opening proofs for all polynomials involved in a number of
    /// linear combinations (LC) simultaneously.
    fn check_combinations<'a, R: RngCore>(
        vk: &Self::VerifierKey,
        linear_combinations: impl IntoIterator<Item = &'a LinearCombination<F>>,
        commitments: impl IntoIterator<Item = &'a LabeledCommitment<Self::Commitment>>,
        eqn_query_set: &QuerySet<P::Point>,
        eqn_evaluations: &Evaluations<P::Point, F>,
        proof: &BatchLCProof<F, Self::BatchProof>,
        sponge: &mut S,
        rng: &mut R,
    ) -> Result<bool, Self::Error>
    where
        Self::Commitment: 'a,
    {
        // The default implementation does this by batch-checking each
        // batch-opening proof of polynomials appearing in those LC that were
        // queried at the same point, then computing the evaluations of each LC
        // using the proved polynomial evaluations.
        let BatchLCProof { proof, evals } = proof;
        let lc_s = BTreeMap::from_iter(linear_combinations.into_iter().map(|lc| (lc.label(), lc)));

        // Rearrange the information about queries on linear combinations into
        // information about queries on individual polynomials.
        let poly_query_set = lc_query_set_to_poly_query_set(lc_s.values().copied(), eqn_query_set);
        let sorted_by_poly_and_query_label: BTreeSet<_> = poly_query_set
            .clone()
            .into_iter()
            .map(|(poly_label, v)| ((poly_label.clone(), v.1), v.0))
            .collect();

        let poly_evals = Evaluations::from_iter(
            sorted_by_poly_and_query_label
                .into_iter()
                .zip(evals.clone().unwrap())
                .map(|(((poly_label, point), _query_label), eval)| ((poly_label, point), eval)),
        );

        for &(ref lc_label, (_, ref point)) in eqn_query_set {
            if let Some(lc) = lc_s.get(lc_label) {
                let claimed_rhs = *eqn_evaluations
                    .get(&(lc_label.clone(), point.clone()))
                    .ok_or(Error::MissingEvaluation {
                        label: lc_label.to_string(),
                    })?;

                let mut actual_rhs = F::zero();

                // Compute the value of the linear combination by adding the
                // claimed value for each polynomial in it (to be proved later)
                // scaled by the corresponding coefficient.
                for (coeff, label) in lc.iter() {
                    let eval = match label {
                        LCTerm::One => F::one(),
                        LCTerm::PolyLabel(l) => *poly_evals
                            .get(&(l.clone().into(), point.clone()))
                            .ok_or(Error::MissingEvaluation {
                                label: format!("{}-{:?}", l.clone(), point.clone()),
                            })?,
                    };

                    actual_rhs += &(*coeff * eval);
                }

                // Checking the computed evaluation matches the claimed one
                if claimed_rhs != actual_rhs {
                    eprintln!("Claimed evaluation of {} is incorrect", lc.label());
                    return Ok(false);
                }
            }
        }

        // Verify the claimed evaluation for each polynomial appearing in the
        // linear combinations, batched by point
        let pc_result = Self::batch_check(
            vk,
            commitments,
            &poly_query_set,
            &poly_evals,
            proof,
            sponge,
            rng,
        )?;
        if !pc_result {
            eprintln!("Evaluation proofs failed to verify");
            return Ok(false);
        }

        Ok(true)
    }
}

/// The size of opening challenges in bits.
pub const CHALLENGE_SIZE: FieldElementSize = FieldElementSize::Truncated(128);

/// Evaluate the given polynomials at `query_set`.
pub fn evaluate_query_set<'a, F, P, T>(
    polys: impl IntoIterator<Item = &'a LabeledPolynomial<F, P>>,
    query_set: &QuerySet<T>,
) -> Evaluations<T, F>
where
    F: Field,
    P: 'a + Polynomial<F, Point = T>,
    T: Clone + Debug + Hash + Ord + Sync,
{
    let polys = BTreeMap::from_iter(polys.into_iter().map(|p| (p.label(), p)));
    let mut evaluations = Evaluations::new();
    for (label, (_, point)) in query_set {
        let poly = polys
            .get(label)
            .expect("polynomial in evaluated lc is not found");
        let eval = poly.evaluate(&point);
        evaluations.insert((label.clone(), point.clone()), eval);
    }
    evaluations
}

// Separate the information about queries on linear combinations into
// information about queries on individual polynomials.
//
// For instance, if `linear_combinations` is
// [
//  ("average", 1/2 * pol_1 + 1/2 * pol_2),
//  ("weighted", 1/2 * pol_1 + 1/2 * pol_3)
// ]
// and `query_set` is
// [
//  ("average", ("three", 3))
//  ("weighted", ("three", 3))
// ],
// then the output is
// {
//  ("pol_1", ("three", 3)),
//  ("pol_2", ("three", 3)),
//  ("pol_3", ("three", 3)),
// }
fn lc_query_set_to_poly_query_set<'a, F: Field, T: Clone + Ord>(
    linear_combinations: impl IntoIterator<Item = &'a LinearCombination<F>>,
    query_set: &QuerySet<T>,
) -> QuerySet<T> {
    let mut poly_query_set = QuerySet::<T>::new();
    let lc_s = linear_combinations.into_iter().map(|lc| (lc.label(), lc));
    let linear_combinations = BTreeMap::from_iter(lc_s);
    for (lc_label, (point_label, point)) in query_set {
        if let Some(lc) = linear_combinations.get(lc_label) {
            for (_, poly_label) in lc.iter().filter(|(_, l)| !l.is_one()) {
                if let LCTerm::PolyLabel(l) = poly_label {
                    poly_query_set.insert((l.into(), (point_label.clone(), point.clone())));
                }
            }
        }
    }
    poly_query_set
}

#[cfg(test)]
pub mod tests {
    use crate::*;
    use ark_crypto_primitives::sponge::poseidon::{PoseidonConfig, PoseidonSponge};
    use ark_poly::Polynomial;
    use ark_std::rand::{
        distributions::{Distribution, Uniform},
        Rng, SeedableRng,
    };
    use ark_std::test_rng;
    use rand_chacha::ChaCha20Rng;

    struct TestInfo<F: PrimeField, P: Polynomial<F>, S: CryptographicSponge> {
        num_iters: usize,
        max_degree: Option<usize>,
        supported_degree: Option<usize>,
        num_vars: Option<usize>,
        num_polynomials: usize,
        enforce_degree_bounds: bool,
        max_num_queries: usize,
        num_equations: Option<usize>,
        rand_poly: fn(usize, Option<usize>, &mut ChaCha20Rng) -> P,
        rand_point: fn(Option<usize>, &mut ChaCha20Rng) -> P::Point,
        sponge: fn() -> S,
    }

    pub fn bad_degree_bound_test<F, P, PC, S>(
        rand_poly: fn(usize, Option<usize>, &mut ChaCha20Rng) -> P,
        rand_point: fn(Option<usize>, &mut ChaCha20Rng) -> P::Point,
        sponge: fn() -> S,
    ) -> Result<(), PC::Error>
    where
        F: PrimeField,
        P: Polynomial<F>,
        PC: PolynomialCommitment<F, P, S>,
        S: CryptographicSponge,
    {
        let sponge = sponge();

        let rng = &mut ChaCha20Rng::from_rng(test_rng()).unwrap();
        let max_degree = 100;
        let pp = PC::setup(max_degree, None, rng)?;
        for _ in 0..10 {
            let supported_degree = Uniform::from(1..=max_degree).sample(rng);
            assert!(
                max_degree >= supported_degree,
                "max_degree < supported_degree"
            );

            let mut labels = Vec::new();
            let mut polynomials = Vec::new();
            let mut degree_bounds = Vec::new();

            for i in 0..10 {
                let label = format!("Test{}", i);
                labels.push(label.clone());
                let degree_bound = 1usize;
                let hiding_bound = Some(1);
                degree_bounds.push(degree_bound);

                polynomials.push(LabeledPolynomial::new(
                    label,
                    rand_poly(supported_degree, None, rng),
                    Some(degree_bound),
                    hiding_bound,
                ));
            }

            let supported_hiding_bound = polynomials
                .iter()
                .map(|p| p.hiding_bound().unwrap_or(0))
                .max()
                .unwrap_or(0);
            println!("supported degree: {:?}", supported_degree);
            println!("supported hiding bound: {:?}", supported_hiding_bound);
            let (ck, vk) = PC::trim(
                &pp,
                supported_degree,
                supported_hiding_bound,
                Some(degree_bounds.as_slice()),
            )?;
            println!("Trimmed");

<<<<<<< HEAD
            let (comms, states) = PC::commit(&ck, &polynomials, Some(rng))?;
=======
            let (comms, rands) = PC::commit(&ck, &polynomials, Some(rng))?;
>>>>>>> 12f5529c

            let mut query_set = QuerySet::new();
            let mut values = Evaluations::new();
            let point = rand_point(None, rng);
            for (i, label) in labels.iter().enumerate() {
                query_set.insert((label.clone(), (format!("{}", i), point.clone())));
                let value = polynomials[i].evaluate(&point);
                values.insert((label.clone(), point.clone()), value);
            }
            println!("Generated query set");

            let proof = PC::batch_open(
                &ck,
                &polynomials,
                &comms,
                &query_set,
                &mut (sponge.clone()),
<<<<<<< HEAD
                &states,
=======
                &rands,
>>>>>>> 12f5529c
                Some(rng),
            )?;
            let result = PC::batch_check(
                &vk,
                &comms,
                &query_set,
                &values,
                &proof,
                &mut (sponge.clone()),
                rng,
            )?;
            assert!(result, "proof was incorrect, Query set: {:#?}", query_set);
        }

        Ok(())
    }

    fn test_template<F, P, PC, S>(info: TestInfo<F, P, S>) -> Result<(), PC::Error>
    where
        F: PrimeField,
        P: Polynomial<F>,
        PC: PolynomialCommitment<F, P, S>,
        S: CryptographicSponge,
    {
        let TestInfo {
            num_iters,
            max_degree,
            supported_degree,
            num_vars,
            num_polynomials,
            enforce_degree_bounds,
            max_num_queries,
            num_equations: _,
            rand_poly,
            rand_point,
            sponge,
        } = info;

        let sponge = sponge();

        let rng = &mut ChaCha20Rng::from_rng(test_rng()).unwrap();
        // If testing multivariate polynomials, make the max degree lower
        let max_degree = match num_vars {
            Some(_) => max_degree.unwrap_or(Uniform::from(2..=10).sample(rng)),
            None => max_degree.unwrap_or(Uniform::from(2..=64).sample(rng)),
        };
        let pp = PC::setup(max_degree, num_vars, rng)?;

        for _ in 0..num_iters {
            let supported_degree =
                supported_degree.unwrap_or(Uniform::from(1..=max_degree).sample(rng));
            assert!(
                max_degree >= supported_degree,
                "max_degree < supported_degree"
            );
            let mut polynomials: Vec<LabeledPolynomial<F, P>> = Vec::new();
            let mut degree_bounds = if enforce_degree_bounds {
                Some(Vec::new())
            } else {
                None
            };

            let mut labels = Vec::new();
            println!("Sampled supported degree");

            // Generate polynomials
            let num_points_in_query_set = Uniform::from(1..=max_num_queries).sample(rng);
            for i in 0..num_polynomials {
                let label = format!("Test{}", i);
                labels.push(label.clone());
                let degree = Uniform::from(1..=supported_degree).sample(rng);
                let degree_bound = if let Some(degree_bounds) = &mut degree_bounds {
                    let range = Uniform::from(degree..=supported_degree);
                    let degree_bound = range.sample(rng);
                    degree_bounds.push(degree_bound);
                    Some(degree_bound)
                } else {
                    None
                };

                let hiding_bound = if num_points_in_query_set >= degree {
                    Some(degree)
                } else {
                    Some(num_points_in_query_set)
                };

                polynomials.push(LabeledPolynomial::new(
                    label,
                    rand_poly(degree, num_vars, rng).into(),
                    degree_bound,
                    hiding_bound,
                ))
            }
            let supported_hiding_bound = polynomials
                .iter()
                .map(|p| p.hiding_bound().unwrap_or(0))
                .max()
                .unwrap_or(0);
            println!("supported degree: {:?}", supported_degree);
            println!("supported hiding bound: {:?}", supported_hiding_bound);
            println!("num_points_in_query_set: {:?}", num_points_in_query_set);
            let (ck, vk) = PC::trim(
                &pp,
                supported_degree,
                supported_hiding_bound,
                degree_bounds.as_ref().map(|s| s.as_slice()),
            )?;
            println!("Trimmed");

<<<<<<< HEAD
            let (comms, states) = PC::commit(&ck, &polynomials, Some(rng))?;
=======
            let (comms, rands) = PC::commit(&ck, &polynomials, Some(rng))?;
>>>>>>> 12f5529c

            // Construct query set
            let mut query_set = QuerySet::new();
            let mut values = Evaluations::new();
            for _ in 0..num_points_in_query_set {
                let point = rand_point(num_vars, rng);
                for (i, label) in labels.iter().enumerate() {
                    query_set.insert((label.clone(), (format!("{}", i), point.clone())));
                    let value = polynomials[i].evaluate(&point);
                    values.insert((label.clone(), point.clone()), value);
                }
            }
            println!("Generated query set");

            let proof = PC::batch_open(
                &ck,
                &polynomials,
                &comms,
                &query_set,
                &mut (sponge.clone()),
<<<<<<< HEAD
                &states,
=======
                &rands,
>>>>>>> 12f5529c
                Some(rng),
            )?;
            let result = PC::batch_check(
                &vk,
                &comms,
                &query_set,
                &values,
                &proof,
                &mut (sponge.clone()),
                rng,
            )?;
            if !result {
                println!(
                    "Failed with {} polynomials, num_points_in_query_set: {:?}",
                    num_polynomials, num_points_in_query_set
                );
                println!("Degree of polynomials:",);
                for poly in polynomials {
                    println!("Degree: {:?}", poly.degree());
                }
            }
            assert!(result, "proof was incorrect, Query set: {:#?}", query_set);
        }

        Ok(())
    }

    fn equation_test_template<F, P, PC, S>(info: TestInfo<F, P, S>) -> Result<(), PC::Error>
    where
        F: PrimeField,
        P: Polynomial<F>,
        PC: PolynomialCommitment<F, P, S>,
        S: CryptographicSponge,
    {
        let TestInfo {
            num_iters,
            max_degree,
            supported_degree,
            num_vars,
            num_polynomials,
            enforce_degree_bounds,
            max_num_queries,
            num_equations,
            rand_poly,
            rand_point,
            sponge,
        } = info;

        let sponge = sponge();

        let rng = &mut ChaCha20Rng::from_rng(test_rng()).unwrap();
        // If testing multivariate polynomials, make the max degree lower
        let max_degree = match num_vars {
            Some(_) => max_degree.unwrap_or(Uniform::from(2..=10).sample(rng)),
            None => max_degree.unwrap_or(Uniform::from(2..=64).sample(rng)),
        };
        let pp = PC::setup(max_degree, num_vars, rng)?;

        for _ in 0..num_iters {
            let supported_degree =
                supported_degree.unwrap_or(Uniform::from(1..=max_degree).sample(rng));
            assert!(
                max_degree >= supported_degree,
                "max_degree < supported_degree"
            );
            let mut polynomials = Vec::new();
            let mut degree_bounds = if enforce_degree_bounds {
                Some(Vec::new())
            } else {
                None
            };

            let mut labels = Vec::new();
            println!("Sampled supported degree");

            // Generate polynomials
            let num_points_in_query_set = Uniform::from(1..=max_num_queries).sample(rng);
            for i in 0..num_polynomials {
                let label = format!("Test{}", i);
                labels.push(label.clone());
                let degree = Uniform::from(1..=supported_degree).sample(rng);
                let degree_bound = if let Some(degree_bounds) = &mut degree_bounds {
                    if rng.gen() {
                        let range = Uniform::from(degree..=supported_degree);
                        let degree_bound = range.sample(rng);
                        degree_bounds.push(degree_bound);
                        Some(degree_bound)
                    } else {
                        None
                    }
                } else {
                    None
                };

                let hiding_bound = if num_points_in_query_set >= degree {
                    Some(degree)
                } else {
                    Some(num_points_in_query_set)
                };
                println!("Hiding bound: {:?}", hiding_bound);

                polynomials.push(LabeledPolynomial::new(
                    label,
                    rand_poly(degree, num_vars, rng),
                    degree_bound,
                    hiding_bound,
                ))
            }
            println!("supported degree: {:?}", supported_degree);
            println!("num_points_in_query_set: {:?}", num_points_in_query_set);
            println!("{:?}", degree_bounds);
            println!("{}", num_polynomials);
            println!("{}", enforce_degree_bounds);

            let (ck, vk) = PC::trim(
                &pp,
                supported_degree,
                supported_degree,
                degree_bounds.as_ref().map(|s| s.as_slice()),
            )?;
            println!("Trimmed");

<<<<<<< HEAD
            let (comms, states) = PC::commit(&ck, &polynomials, Some(rng))?;
=======
            let (comms, rands) = PC::commit(&ck, &polynomials, Some(rng))?;
>>>>>>> 12f5529c

            // Let's construct our equations
            let mut linear_combinations = Vec::new();
            let mut query_set = QuerySet::new();
            let mut values = Evaluations::new();
            for i in 0..num_points_in_query_set {
                let point = rand_point(num_vars, rng);
                for j in 0..num_equations.unwrap() {
                    let label = format!("query {} eqn {}", i, j);
                    let mut lc = LinearCombination::empty(label.clone());

                    let mut value = F::zero();
                    let should_have_degree_bounds: bool = rng.gen();
                    for (k, label) in labels.iter().enumerate() {
                        if should_have_degree_bounds {
                            value += &polynomials[k].evaluate(&point);
                            lc.push((F::one(), label.to_string().into()));
                            break;
                        } else {
                            let poly = &polynomials[k];
                            if poly.degree_bound().is_some() {
                                continue;
                            } else {
                                assert!(poly.degree_bound().is_none());
                                let coeff = F::rand(rng);
                                value += &(coeff * poly.evaluate(&point));
                                lc.push((coeff, label.to_string().into()));
                            }
                        }
                    }
                    values.insert((label.clone(), point.clone()), value);
                    if !lc.is_empty() {
                        linear_combinations.push(lc);
                        // Insert query
                        query_set.insert((label.clone(), (format!("{}", i), point.clone())));
                    }
                }
            }
            if linear_combinations.is_empty() {
                continue;
            }
            println!("Generated query set");
            println!("Linear combinations: {:?}", linear_combinations);

            let proof = PC::open_combinations(
                &ck,
                &linear_combinations,
                &polynomials,
                &comms,
                &query_set,
                &mut (sponge.clone()),
<<<<<<< HEAD
                &states,
=======
                &rands,
>>>>>>> 12f5529c
                Some(rng),
            )?;
            println!("Generated proof");
            let result = PC::check_combinations(
                &vk,
                &linear_combinations,
                &comms,
                &query_set,
                &values,
                &proof,
                &mut (sponge.clone()),
                rng,
            )?;
            if !result {
                println!(
                    "Failed with {} polynomials, num_points_in_query_set: {:?}",
                    num_polynomials, num_points_in_query_set
                );
                println!("Degree of polynomials:",);
                for poly in polynomials {
                    println!("Degree: {:?}", poly.degree());
                }
            }
            assert!(
                result,
                "proof was incorrect, equations: {:#?}",
                linear_combinations
            );
        }

        Ok(())
    }

    pub fn single_poly_test<F, P, PC, S>(
        num_vars: Option<usize>,
        rand_poly: fn(usize, Option<usize>, &mut ChaCha20Rng) -> P,
        rand_point: fn(Option<usize>, &mut ChaCha20Rng) -> P::Point,
        sponge: fn() -> S,
    ) -> Result<(), PC::Error>
    where
        F: PrimeField,
        P: Polynomial<F>,
        PC: PolynomialCommitment<F, P, S>,
        S: CryptographicSponge,
    {
        let info = TestInfo {
            num_iters: 100,
            max_degree: None,
            supported_degree: None,
            num_vars,
            num_polynomials: 1,
            enforce_degree_bounds: false,
            max_num_queries: 1,
            num_equations: None,
            rand_poly,
            rand_point,
            sponge,
        };
        test_template::<F, P, PC, S>(info)
    }

    pub fn linear_poly_degree_bound_test<F, P, PC, S>(
        rand_poly: fn(usize, Option<usize>, &mut ChaCha20Rng) -> P,
        rand_point: fn(Option<usize>, &mut ChaCha20Rng) -> P::Point,
        sponge: fn() -> S,
    ) -> Result<(), PC::Error>
    where
        F: PrimeField,
        P: Polynomial<F>,
        PC: PolynomialCommitment<F, P, S>,
        S: CryptographicSponge,
    {
        let info = TestInfo {
            num_iters: 100,
            max_degree: Some(2),
            supported_degree: Some(1),
            num_vars: None,
            num_polynomials: 1,
            enforce_degree_bounds: true,
            max_num_queries: 1,
            num_equations: None,
            rand_poly,
            rand_point,
            sponge,
        };
        test_template::<F, P, PC, S>(info)
    }

    pub fn single_poly_degree_bound_test<F, P, PC, S>(
        rand_poly: fn(usize, Option<usize>, &mut ChaCha20Rng) -> P,
        rand_point: fn(Option<usize>, &mut ChaCha20Rng) -> P::Point,
        sponge: fn() -> S,
    ) -> Result<(), PC::Error>
    where
        F: PrimeField,
        P: Polynomial<F>,
        PC: PolynomialCommitment<F, P, S>,
        S: CryptographicSponge,
    {
        let info = TestInfo {
            num_iters: 100,
            max_degree: None,
            supported_degree: None,
            num_vars: None,
            num_polynomials: 1,
            enforce_degree_bounds: true,
            max_num_queries: 1,
            num_equations: None,
            rand_poly,
            rand_point,
            sponge,
        };
        test_template::<F, P, PC, S>(info)
    }

    pub fn quadratic_poly_degree_bound_multiple_queries_test<F, P, PC, S>(
        rand_poly: fn(usize, Option<usize>, &mut ChaCha20Rng) -> P,
        rand_point: fn(Option<usize>, &mut ChaCha20Rng) -> P::Point,
        sponge: fn() -> S,
    ) -> Result<(), PC::Error>
    where
        F: PrimeField,
        P: Polynomial<F>,
        PC: PolynomialCommitment<F, P, S>,
        S: CryptographicSponge,
    {
        let info = TestInfo {
            num_iters: 100,
            max_degree: Some(3),
            supported_degree: Some(2),
            num_vars: None,
            num_polynomials: 1,
            enforce_degree_bounds: true,
            max_num_queries: 2,
            num_equations: None,
            rand_poly,
            rand_point,
            sponge,
        };
        test_template::<F, P, PC, S>(info)
    }

    pub fn single_poly_degree_bound_multiple_queries_test<F, P, PC, S>(
        rand_poly: fn(usize, Option<usize>, &mut ChaCha20Rng) -> P,
        rand_point: fn(Option<usize>, &mut ChaCha20Rng) -> P::Point,
        sponge: fn() -> S,
    ) -> Result<(), PC::Error>
    where
        F: PrimeField,
        P: Polynomial<F>,
        PC: PolynomialCommitment<F, P, S>,
        S: CryptographicSponge,
    {
        let info = TestInfo {
            num_iters: 100,
            max_degree: None,
            supported_degree: None,
            num_vars: None,
            num_polynomials: 1,
            enforce_degree_bounds: true,
            max_num_queries: 2,
            num_equations: None,
            rand_poly,
            rand_point,
            sponge,
        };
        test_template::<F, P, PC, S>(info)
    }

    pub fn two_polys_degree_bound_single_query_test<F, P, PC, S>(
        rand_poly: fn(usize, Option<usize>, &mut ChaCha20Rng) -> P,
        rand_point: fn(Option<usize>, &mut ChaCha20Rng) -> P::Point,
        sponge: fn() -> S,
    ) -> Result<(), PC::Error>
    where
        F: PrimeField,
        P: Polynomial<F>,
        PC: PolynomialCommitment<F, P, S>,
        S: CryptographicSponge,
    {
        let info = TestInfo {
            num_iters: 100,
            max_degree: None,
            supported_degree: None,
            num_vars: None,
            num_polynomials: 2,
            enforce_degree_bounds: true,
            max_num_queries: 1,
            num_equations: None,
            rand_poly,
            rand_point,
            sponge,
        };
        test_template::<F, P, PC, S>(info)
    }

    pub fn full_end_to_end_test<F, P, PC, S>(
        num_vars: Option<usize>,
        rand_poly: fn(usize, Option<usize>, &mut ChaCha20Rng) -> P,
        rand_point: fn(Option<usize>, &mut ChaCha20Rng) -> P::Point,
        sponge: fn() -> S,
    ) -> Result<(), PC::Error>
    where
        F: PrimeField,
        P: Polynomial<F>,
        PC: PolynomialCommitment<F, P, S>,
        S: CryptographicSponge,
    {
        let info = TestInfo {
            num_iters: 100,
            max_degree: None,
            supported_degree: None,
            num_vars,
            num_polynomials: 10,
            enforce_degree_bounds: true,
            max_num_queries: 5,
            num_equations: None,
            rand_poly,
            rand_point,
            sponge,
        };
        test_template::<F, P, PC, S>(info)
    }

    pub fn full_end_to_end_equation_test<F, P, PC, S>(
        num_vars: Option<usize>,
        rand_poly: fn(usize, Option<usize>, &mut ChaCha20Rng) -> P,
        rand_point: fn(Option<usize>, &mut ChaCha20Rng) -> P::Point,
        sponge: fn() -> S,
    ) -> Result<(), PC::Error>
    where
        F: PrimeField,
        P: Polynomial<F>,
        PC: PolynomialCommitment<F, P, S>,
        S: CryptographicSponge,
    {
        let info = TestInfo {
            num_iters: 100,
            max_degree: None,
            supported_degree: None,
            num_vars,
            num_polynomials: 10,
            enforce_degree_bounds: true,
            max_num_queries: 5,
            num_equations: Some(10),
            rand_poly,
            rand_point,
            sponge,
        };
        equation_test_template::<F, P, PC, S>(info)
    }

    pub fn single_equation_test<F, P, PC, S>(
        num_vars: Option<usize>,
        rand_poly: fn(usize, Option<usize>, &mut ChaCha20Rng) -> P,
        rand_point: fn(Option<usize>, &mut ChaCha20Rng) -> P::Point,
        sponge: fn() -> S,
    ) -> Result<(), PC::Error>
    where
        F: PrimeField,
        P: Polynomial<F>,
        PC: PolynomialCommitment<F, P, S>,
        S: CryptographicSponge,
    {
        let info = TestInfo {
            num_iters: 100,
            max_degree: None,
            supported_degree: None,
            num_vars,
            num_polynomials: 1,
            enforce_degree_bounds: false,
            max_num_queries: 1,
            num_equations: Some(1),
            rand_poly,
            rand_point,
            sponge,
        };
        equation_test_template::<F, P, PC, S>(info)
    }

    pub fn two_equation_test<F, P, PC, S>(
        num_vars: Option<usize>,
        rand_poly: fn(usize, Option<usize>, &mut ChaCha20Rng) -> P,
        rand_point: fn(Option<usize>, &mut ChaCha20Rng) -> P::Point,
        sponge: fn() -> S,
    ) -> Result<(), PC::Error>
    where
        F: PrimeField,
        P: Polynomial<F>,
        PC: PolynomialCommitment<F, P, S>,
        S: CryptographicSponge,
    {
        let info = TestInfo {
            num_iters: 100,
            max_degree: None,
            supported_degree: None,
            num_vars,
            num_polynomials: 2,
            enforce_degree_bounds: false,
            max_num_queries: 1,
            num_equations: Some(2),
            rand_poly,
            rand_point,
            sponge,
        };
        equation_test_template::<F, P, PC, S>(info)
    }

    pub fn two_equation_degree_bound_test<F, P, PC, S>(
        rand_poly: fn(usize, Option<usize>, &mut ChaCha20Rng) -> P,
        rand_point: fn(Option<usize>, &mut ChaCha20Rng) -> P::Point,
        sponge: fn() -> S,
    ) -> Result<(), PC::Error>
    where
        F: PrimeField,
        P: Polynomial<F>,
        PC: PolynomialCommitment<F, P, S>,
        S: CryptographicSponge,
    {
        let info = TestInfo {
            num_iters: 100,
            max_degree: None,
            supported_degree: None,
            num_vars: None,
            num_polynomials: 2,
            enforce_degree_bounds: true,
            max_num_queries: 1,
            num_equations: Some(2),
            rand_poly,
            rand_point,
            sponge,
        };
        equation_test_template::<F, P, PC, S>(info)
    }

    pub(crate) fn poseidon_sponge_for_test<F: PrimeField>() -> PoseidonSponge<F> {
        PoseidonSponge::new(&poseidon_parameters_for_test())
    }

    /// Generate default parameters for alpha = 17, state-size = 8
    ///
    /// WARNING: This poseidon parameter is not secure. Please generate
    /// your own parameters according the field you use.
    pub(crate) fn poseidon_parameters_for_test<F: PrimeField>() -> PoseidonConfig<F> {
        let full_rounds = 8;
        let partial_rounds = 31;
        let alpha = 17;

        let mds = vec![
            vec![F::one(), F::zero(), F::one()],
            vec![F::one(), F::one(), F::zero()],
            vec![F::zero(), F::one(), F::one()],
        ];

        let mut ark = Vec::new();
        let mut ark_rng = test_rng();

        for _ in 0..(full_rounds + partial_rounds) {
            let mut res = Vec::new();

            for _ in 0..3 {
                res.push(F::rand(&mut ark_rng));
            }
            ark.push(res);
        }
        PoseidonConfig::new(full_rounds, partial_rounds, alpha, mds, ark, 2, 1)
    }
}<|MERGE_RESOLUTION|>--- conflicted
+++ resolved
@@ -162,14 +162,10 @@
     type VerifierKey: PCVerifierKey;
     /// The commitment to a polynomial.
     type Commitment: PCCommitment + Default;
-<<<<<<< HEAD
-    /// The state of commitment
-=======
     /// Auxiliary state of the commitment, output by the `commit` phase.
     /// It contains information that can be reused by the committer
     /// during the `open` phase, such as the commitment randomness.
     /// Not to be shared with the verifier.
->>>>>>> 12f5529c
     type CommitmentState: PCCommitmentState;
     /// The evaluation proof for a single point.
     type Proof: Clone;
@@ -716,11 +712,7 @@
             )?;
             println!("Trimmed");
 
-<<<<<<< HEAD
-            let (comms, states) = PC::commit(&ck, &polynomials, Some(rng))?;
-=======
             let (comms, rands) = PC::commit(&ck, &polynomials, Some(rng))?;
->>>>>>> 12f5529c
 
             let mut query_set = QuerySet::new();
             let mut values = Evaluations::new();
@@ -738,11 +730,7 @@
                 &comms,
                 &query_set,
                 &mut (sponge.clone()),
-<<<<<<< HEAD
-                &states,
-=======
                 &rands,
->>>>>>> 12f5529c
                 Some(rng),
             )?;
             let result = PC::batch_check(
@@ -852,11 +840,7 @@
             )?;
             println!("Trimmed");
 
-<<<<<<< HEAD
-            let (comms, states) = PC::commit(&ck, &polynomials, Some(rng))?;
-=======
             let (comms, rands) = PC::commit(&ck, &polynomials, Some(rng))?;
->>>>>>> 12f5529c
 
             // Construct query set
             let mut query_set = QuerySet::new();
@@ -877,11 +861,7 @@
                 &comms,
                 &query_set,
                 &mut (sponge.clone()),
-<<<<<<< HEAD
-                &states,
-=======
                 &rands,
->>>>>>> 12f5529c
                 Some(rng),
             )?;
             let result = PC::batch_check(
@@ -1004,11 +984,7 @@
             )?;
             println!("Trimmed");
 
-<<<<<<< HEAD
-            let (comms, states) = PC::commit(&ck, &polynomials, Some(rng))?;
-=======
             let (comms, rands) = PC::commit(&ck, &polynomials, Some(rng))?;
->>>>>>> 12f5529c
 
             // Let's construct our equations
             let mut linear_combinations = Vec::new();
@@ -1060,11 +1036,7 @@
                 &comms,
                 &query_set,
                 &mut (sponge.clone()),
-<<<<<<< HEAD
-                &states,
-=======
                 &rands,
->>>>>>> 12f5529c
                 Some(rng),
             )?;
             println!("Generated proof");
