--- conflicted
+++ resolved
@@ -1,23 +1,10 @@
-<<<<<<< HEAD
-use crate::CHALLENGE_SIZE;
-use crate::{kzg10, Error};
-use crate::{BTreeMap, BTreeSet, Debug, RngCore, String, ToString, Vec};
-use crate::{BatchLCProof, LabeledPolynomial, LinearCombination};
-use crate::{Evaluations, LabeledCommitment, QuerySet};
-use crate::{PCCommitmentState, Polynomial, PolynomialCommitment};
-use ark_crypto_primitives::sponge::{Absorb, CryptographicSponge};
-use ark_ec::pairing::Pairing;
-use ark_ec::AffineRepr;
-use ark_ec::CurveGroup;
-=======
 use crate::{
     kzg10, BTreeMap, BTreeSet, BatchLCProof, Debug, Error, Evaluations, LabeledCommitment,
     LabeledPolynomial, LinearCombination, PCCommitmentState, Polynomial, PolynomialCommitment,
     QuerySet, RngCore, CHALLENGE_SIZE,
 };
-use ark_crypto_primitives::sponge::CryptographicSponge;
+use ark_crypto_primitives::sponge::{Absorb, CryptographicSponge};
 use ark_ec::{pairing::Pairing, AffineRepr, CurveGroup};
->>>>>>> ef199a13
 use ark_ff::{One, Zero};
 use ark_std::{convert::TryInto, hash::Hash, ops::AddAssign, ops::Mul};
 #[cfg(not(feature = "std"))]
@@ -57,11 +44,7 @@
 impl<E, P, PC> Marlin<E, P, PC>
 where
     E: Pairing,
-<<<<<<< HEAD
     E::G1Affine: Absorb,
-    S: CryptographicSponge,
-=======
->>>>>>> ef199a13
     P: Polynomial<E::ScalarField>,
     PC: PolynomialCommitment<E::ScalarField, P>,
 {
