--- conflicted
+++ resolved
@@ -488,13 +488,8 @@
         labeled_polynomials: impl IntoIterator<Item = &'a LabeledPolynomial<G::ScalarField, P>>,
         commitments: impl IntoIterator<Item = &'a LabeledCommitment<Self::Commitment>>,
         point: &'a P::Point,
-<<<<<<< HEAD
-        opening_challenges: &mut ChallengeGenerator<G::ScalarField, S>,
+        sponge: &mut S,
         states: impl IntoIterator<Item = &'a Self::CommitmentState>,
-=======
-        sponge: &mut S,
-        rands: impl IntoIterator<Item = &'a Self::Randomness>,
->>>>>>> 3291693e
         rng: Option<&mut dyn RngCore>,
     ) -> Result<Self::Proof, Self::Error>
     where
@@ -874,13 +869,8 @@
         polynomials: impl IntoIterator<Item = &'a LabeledPolynomial<G::ScalarField, P>>,
         commitments: impl IntoIterator<Item = &'a LabeledCommitment<Self::Commitment>>,
         query_set: &QuerySet<P::Point>,
-<<<<<<< HEAD
-        opening_challenges: &mut ChallengeGenerator<G::ScalarField, S>,
+        sponge: &mut S,
         states: impl IntoIterator<Item = &'a Self::CommitmentState>,
-=======
-        sponge: &mut S,
-        rands: impl IntoIterator<Item = &'a Self::Randomness>,
->>>>>>> 3291693e
         rng: Option<&mut dyn RngCore>,
     ) -> Result<BatchLCProof<G::ScalarField, Self::BatchProof>, Self::Error>
     where
@@ -974,13 +964,8 @@
             lc_polynomials.iter(),
             lc_commitments.iter(),
             &query_set,
-<<<<<<< HEAD
-            opening_challenges,
+            sponge,
             lc_states.iter(),
-=======
-            sponge,
-            lc_randomness.iter(),
->>>>>>> 3291693e
             rng,
         )?;
         Ok(BatchLCProof { proof, evals: None })
