use crate::{kzg10, PCCommitterKey, CHALLENGE_SIZE};
use crate::{BTreeMap, BTreeSet, String, ToString, Vec};
use crate::{BatchLCProof, DenseUVPolynomial, Error, Evaluations, QuerySet};
use crate::{LabeledCommitment, LabeledPolynomial, LinearCombination};
use crate::{PCCommitmentState, PCUniversalParams, PolynomialCommitment};
use ark_ec::AffineRepr;
use ark_ec::CurveGroup;

use ark_ec::pairing::Pairing;
use ark_ff::{One, UniformRand, Zero};
use ark_std::rand::RngCore;
use ark_std::{convert::TryInto, marker::PhantomData, ops::Div, ops::Mul, vec};

mod data_structures;
use ark_crypto_primitives::sponge::CryptographicSponge;
pub use data_structures::*;

/// Polynomial commitment based on [[KZG10]][kzg], with degree enforcement and
/// batching taken from [[MBKM19, “Sonic”]][sonic] (more precisely, their
/// counterparts in [[Gabizon19, “AuroraLight”]][al] that avoid negative G1 powers).
/// The (optional) hiding property of the commitment scheme follows the approach
/// described in [[CHMMVW20, “Marlin”]][marlin].
///
/// [kzg]: http://cacr.uwaterloo.ca/techreports/2010/cacr2010-10.pdf
/// [sonic]: https://eprint.iacr.org/2019/099
/// [al]: https://eprint.iacr.org/2019/601
/// [marlin]: https://eprint.iacr.org/2019/1047
pub struct SonicKZG10<E: Pairing, P: DenseUVPolynomial<E::ScalarField>, S: CryptographicSponge> {
    _engine: PhantomData<E>,
    _poly: PhantomData<P>,
    _sponge: PhantomData<S>,
}

impl<E, P, S> SonicKZG10<E, P, S>
where
    E: Pairing,
    P: DenseUVPolynomial<E::ScalarField>,
    S: CryptographicSponge,
{
    fn accumulate_elems<'a>(
        combined_comms: &mut BTreeMap<Option<usize>, E::G1>,
        combined_witness: &mut E::G1,
        combined_adjusted_witness: &mut E::G1,
        vk: &VerifierKey<E>,
        commitments: impl IntoIterator<Item = &'a LabeledCommitment<Commitment<E>>>,
        point: P::Point,
        values: impl IntoIterator<Item = E::ScalarField>,
        proof: &kzg10::Proof<E>,
        sponge: &mut S,
        randomizer: Option<E::ScalarField>,
    ) {
        let acc_time = start_timer!(|| "Accumulating elements");

        let mut curr_challenge = sponge.squeeze_field_elements_with_sizes(&[CHALLENGE_SIZE])[0];

        // Keeps track of running combination of values
        let mut combined_values = E::ScalarField::zero();

        // Iterates through all of the commitments and accumulates common degree_bound elements in a BTreeMap
        for (labeled_comm, value) in commitments.into_iter().zip(values) {
            combined_values += &(value * &curr_challenge);

            let comm = labeled_comm.commitment();
            let degree_bound = labeled_comm.degree_bound();

            // Applying opening challenge and randomness (used in batch_checking)
            let mut comm_with_challenge: E::G1 = comm.0.mul(curr_challenge);

            if let Some(randomizer) = randomizer {
                comm_with_challenge = comm_with_challenge.mul(&randomizer);
            }

            // Accumulate values in the BTreeMap
            *combined_comms.entry(degree_bound).or_insert(E::G1::zero()) += &comm_with_challenge;
            curr_challenge = sponge.squeeze_field_elements_with_sizes(&[CHALLENGE_SIZE])[0];
        }

        // Push expected results into list of elems. Power will be the negative of the expected power
        let mut witness: E::G1 = proof.w.into_group();
        let mut adjusted_witness = vk.g.mul(combined_values) - &proof.w.mul(point);
        if let Some(random_v) = proof.random_v {
            adjusted_witness += &vk.gamma_g.mul(random_v);
        }

        if let Some(randomizer) = randomizer {
            witness = proof.w.mul(randomizer);
            adjusted_witness = adjusted_witness.mul(&randomizer);
        }

        *combined_witness += &witness;
        *combined_adjusted_witness += &adjusted_witness;
        end_timer!(acc_time);
    }

    fn check_elems(
        combined_comms: BTreeMap<Option<usize>, E::G1>,
        combined_witness: E::G1,
        combined_adjusted_witness: E::G1,
        vk: &VerifierKey<E>,
    ) -> Result<bool, Error> {
        let check_time = start_timer!(|| "Checking elems");
        let mut g1_projective_elems: Vec<E::G1> = Vec::new();
        let mut g2_prepared_elems: Vec<E::G2Prepared> = Vec::new();

        for (degree_bound, comm) in combined_comms.into_iter() {
            let shift_power = if let Some(degree_bound) = degree_bound {
                vk.get_shift_power(degree_bound)
                    .ok_or(Error::UnsupportedDegreeBound(degree_bound))?
            } else {
                vk.prepared_h.clone()
            };

            g1_projective_elems.push(comm);
            g2_prepared_elems.push(shift_power);
        }

        g1_projective_elems.push(-combined_adjusted_witness);
        g2_prepared_elems.push(vk.prepared_h.clone());

        g1_projective_elems.push(-combined_witness);
        g2_prepared_elems.push(vk.prepared_beta_h.clone());

        let g1_prepared_elems_iter: Vec<E::G1Prepared> =
            E::G1::normalize_batch(g1_projective_elems.as_slice())
                .into_iter()
                .map(|a| a.into())
                .collect::<Vec<_>>();

        let is_one: bool = E::multi_pairing(g1_prepared_elems_iter, g2_prepared_elems)
            .0
            .is_one();
        end_timer!(check_time);
        Ok(is_one)
    }
}

impl<E, P, S> PolynomialCommitment<E::ScalarField, P, S> for SonicKZG10<E, P, S>
where
    E: Pairing,
    P: DenseUVPolynomial<E::ScalarField, Point = E::ScalarField>,
    S: CryptographicSponge,
    for<'a, 'b> &'a P: Div<&'b P, Output = P>,
{
    type UniversalParams = UniversalParams<E>;
    type CommitterKey = CommitterKey<E>;
    type VerifierKey = VerifierKey<E>;
    type Commitment = Commitment<E>;
    type CommitmentState = Randomness<E::ScalarField, P>;
    type Proof = kzg10::Proof<E>;
    type BatchProof = Vec<Self::Proof>;
    type Error = Error;

    fn setup<R: RngCore>(
        max_degree: usize,
        _: Option<usize>,
        rng: &mut R,
    ) -> Result<Self::UniversalParams, Self::Error> {
        kzg10::KZG10::<E, P>::setup(max_degree, true, rng).map_err(Into::into)
    }

    fn trim(
        pp: &Self::UniversalParams,
        supported_degree: usize,
        supported_hiding_bound: usize,
        enforced_degree_bounds: Option<&[usize]>,
    ) -> Result<(Self::CommitterKey, Self::VerifierKey), Self::Error> {
        let trim_time = start_timer!(|| "Trimming public parameters");
        let neg_powers_of_h = &pp.neg_powers_of_h;
        let max_degree = pp.max_degree();
        if supported_degree > max_degree {
            return Err(Error::TrimmingDegreeTooLarge);
        }

        let enforced_degree_bounds = enforced_degree_bounds.map(|bounds| {
            let mut v = bounds.to_vec();
            v.sort();
            v.dedup();
            v
        });

        let (shifted_powers_of_g, shifted_powers_of_gamma_g, degree_bounds_and_neg_powers_of_h) =
            if let Some(enforced_degree_bounds) = enforced_degree_bounds.as_ref() {
                if enforced_degree_bounds.is_empty() {
                    (None, None, None)
                } else {
                    let highest_enforced_degree_bound = *enforced_degree_bounds.last().unwrap();
                    if highest_enforced_degree_bound > supported_degree {
                        return Err(Error::UnsupportedDegreeBound(highest_enforced_degree_bound));
                    }

                    let lowest_shift_degree = max_degree - highest_enforced_degree_bound;

                    let shifted_ck_time = start_timer!(|| format!(
                        "Constructing `shifted_powers` of size {}",
                        max_degree - lowest_shift_degree + 1
                    ));

                    let shifted_powers_of_g = pp.powers_of_g[lowest_shift_degree..].to_vec();
                    let mut shifted_powers_of_gamma_g = BTreeMap::new();
                    // Also add degree 0.
                    for degree_bound in enforced_degree_bounds {
                        let shift_degree = max_degree - degree_bound;
                        let mut powers_for_degree_bound = vec![];
                        for i in 0..=(supported_hiding_bound + 1) {
                            // We have an additional degree in `powers_of_gamma_g` beyond `powers_of_g`.
                            if shift_degree + i < max_degree + 2 {
                                powers_for_degree_bound
                                    .push(pp.powers_of_gamma_g[&(shift_degree + i)]);
                            }
                        }
                        shifted_powers_of_gamma_g.insert(*degree_bound, powers_for_degree_bound);
                    }

                    end_timer!(shifted_ck_time);

                    let neg_powers_of_h_time = start_timer!(|| format!(
                        "Constructing `neg_powers_of_h` of size {}",
                        enforced_degree_bounds.len()
                    ));

                    let degree_bounds_and_neg_powers_of_h = enforced_degree_bounds
                        .iter()
                        .map(|bound| (*bound, neg_powers_of_h[&(max_degree - *bound)].clone()))
                        .collect();

                    end_timer!(neg_powers_of_h_time);

                    (
                        Some(shifted_powers_of_g),
                        Some(shifted_powers_of_gamma_g),
                        Some(degree_bounds_and_neg_powers_of_h),
                    )
                }
            } else {
                (None, None, None)
            };

        let powers_of_g = pp.powers_of_g[..=supported_degree].to_vec();
        let powers_of_gamma_g = (0..=(supported_hiding_bound + 1))
            .map(|i| pp.powers_of_gamma_g[&i])
            .collect();

        let ck = CommitterKey {
            powers_of_g,
            powers_of_gamma_g,
            shifted_powers_of_g,
            shifted_powers_of_gamma_g,
            enforced_degree_bounds,
            max_degree,
        };

        let g = pp.powers_of_g[0];
        let h = pp.h;
        let beta_h = pp.beta_h;
        let gamma_g = pp.powers_of_gamma_g[&0];
        let prepared_h = (&pp.prepared_h).clone();
        let prepared_beta_h = (&pp.prepared_beta_h).clone();

        let vk = VerifierKey {
            g,
            gamma_g,
            h,
            beta_h,
            prepared_h,
            prepared_beta_h,
            degree_bounds_and_neg_powers_of_h,
            supported_degree,
            max_degree,
        };

        end_timer!(trim_time);
        Ok((ck, vk))
    }

    /// Outputs a commitment to `polynomial`.
    fn commit<'a>(
        ck: &Self::CommitterKey,
        polynomials: impl IntoIterator<Item = &'a LabeledPolynomial<E::ScalarField, P>>,
        rng: Option<&mut dyn RngCore>,
    ) -> Result<
        (
            Vec<LabeledCommitment<Self::Commitment>>,
            Vec<Self::CommitmentState>,
        ),
        Self::Error,
    >
    where
        P: 'a,
    {
        let rng = &mut crate::optional_rng::OptionalRng(rng);
        let commit_time = start_timer!(|| "Committing to polynomials");
        let mut labeled_comms: Vec<LabeledCommitment<Self::Commitment>> = Vec::new();
        let mut randomness: Vec<Self::CommitmentState> = Vec::new();

        for labeled_polynomial in polynomials {
            let enforced_degree_bounds: Option<&[usize]> = ck
                .enforced_degree_bounds
                .as_ref()
                .map(|bounds| bounds.as_slice());

            kzg10::KZG10::<E, P>::check_degrees_and_bounds(
                ck.supported_degree(),
                ck.max_degree,
                enforced_degree_bounds,
                &labeled_polynomial,
            )?;

            let polynomial: &P = labeled_polynomial.polynomial();
            let degree_bound = labeled_polynomial.degree_bound();
            let hiding_bound = labeled_polynomial.hiding_bound();
            let label = labeled_polynomial.label();

            let commit_time = start_timer!(|| format!(
                "Polynomial {} of degree {}, degree bound {:?}, and hiding bound {:?}",
                label,
                polynomial.degree(),
                degree_bound,
                hiding_bound,
            ));

            let powers = if let Some(degree_bound) = degree_bound {
                ck.shifted_powers(degree_bound).unwrap()
            } else {
                ck.powers()
            };

            let (comm, rand) = kzg10::KZG10::commit(&powers, polynomial, hiding_bound, Some(rng))?;

            labeled_comms.push(LabeledCommitment::new(
                label.to_string(),
                comm,
                degree_bound,
            ));
            randomness.push(rand);
            end_timer!(commit_time);
        }

        end_timer!(commit_time);
        Ok((labeled_comms, randomness))
    }

    fn open<'a>(
        ck: &Self::CommitterKey,
        labeled_polynomials: impl IntoIterator<Item = &'a LabeledPolynomial<E::ScalarField, P>>,
        _commitments: impl IntoIterator<Item = &'a LabeledCommitment<Self::Commitment>>,
        point: &'a P::Point,
<<<<<<< HEAD
        opening_challenges: &mut ChallengeGenerator<E::ScalarField, S>,
        states: impl IntoIterator<Item = &'a Self::CommitmentState>,
=======
        sponge: &mut S,
        rands: impl IntoIterator<Item = &'a Self::Randomness>,
>>>>>>> 3291693e
        _rng: Option<&mut dyn RngCore>,
    ) -> Result<Self::Proof, Self::Error>
    where
        Self::CommitmentState: 'a,
        Self::Commitment: 'a,
        P: 'a,
    {
        let mut combined_polynomial = P::zero();
        let mut combined_rand = kzg10::Randomness::empty();

        let mut curr_challenge = sponge.squeeze_field_elements_with_sizes(&[CHALLENGE_SIZE])[0];

        for (polynomial, state) in labeled_polynomials.into_iter().zip(states) {
            let enforced_degree_bounds: Option<&[usize]> = ck
                .enforced_degree_bounds
                .as_ref()
                .map(|bounds| bounds.as_slice());

            kzg10::KZG10::<E, P>::check_degrees_and_bounds(
                ck.supported_degree(),
                ck.max_degree,
                enforced_degree_bounds,
                &polynomial,
            )?;

            combined_polynomial += (curr_challenge, polynomial.polynomial());
<<<<<<< HEAD
            combined_rand += (curr_challenge, state);
            curr_challenge = opening_challenges.try_next_challenge_of_size(CHALLENGE_SIZE);
=======
            combined_rand += (curr_challenge, rand);
            curr_challenge = sponge.squeeze_field_elements_with_sizes(&[CHALLENGE_SIZE])[0];
>>>>>>> 3291693e
        }

        let proof_time = start_timer!(|| "Creating proof for polynomials");
        let proof = kzg10::KZG10::open(&ck.powers(), &combined_polynomial, *point, &combined_rand)?;
        end_timer!(proof_time);

        Ok(proof)
    }

    fn check<'a>(
        vk: &Self::VerifierKey,
        commitments: impl IntoIterator<Item = &'a LabeledCommitment<Self::Commitment>>,
        point: &'a P::Point,
        values: impl IntoIterator<Item = E::ScalarField>,
        proof: &Self::Proof,
        sponge: &mut S,
        _rng: Option<&mut dyn RngCore>,
    ) -> Result<bool, Self::Error>
    where
        Self::Commitment: 'a,
    {
        let check_time = start_timer!(|| "Checking evaluations");
        let mut combined_comms: BTreeMap<Option<usize>, E::G1> = BTreeMap::new();
        let mut combined_witness: E::G1 = E::G1::zero();
        let mut combined_adjusted_witness: E::G1 = E::G1::zero();

        Self::accumulate_elems(
            &mut combined_comms,
            &mut combined_witness,
            &mut combined_adjusted_witness,
            vk,
            commitments,
            *point,
            values,
            proof,
            sponge,
            None,
        );

        let res = Self::check_elems(
            combined_comms,
            combined_witness,
            combined_adjusted_witness,
            vk,
        );
        end_timer!(check_time);
        res
    }

    fn batch_check<'a, R: RngCore>(
        vk: &Self::VerifierKey,
        commitments: impl IntoIterator<Item = &'a LabeledCommitment<Self::Commitment>>,
        query_set: &QuerySet<P::Point>,
        values: &Evaluations<E::ScalarField, P::Point>,
        proof: &Self::BatchProof,
        sponge: &mut S,
        rng: &mut R,
    ) -> Result<bool, Self::Error>
    where
        Self::Commitment: 'a,
    {
        let commitments: BTreeMap<_, _> = commitments.into_iter().map(|c| (c.label(), c)).collect();
        let mut query_to_labels_map = BTreeMap::new();

        for (label, (point_label, point)) in query_set.iter() {
            let labels = query_to_labels_map
                .entry(point_label)
                .or_insert((point, BTreeSet::new()));
            labels.1.insert(label);
        }

        assert_eq!(proof.len(), query_to_labels_map.len());

        let mut randomizer = E::ScalarField::one();

        let mut combined_comms: BTreeMap<Option<usize>, E::G1> = BTreeMap::new();
        let mut combined_witness: E::G1 = E::G1::zero();
        let mut combined_adjusted_witness: E::G1 = E::G1::zero();

        for ((_point_label, (point, labels)), p) in query_to_labels_map.into_iter().zip(proof) {
            let mut comms_to_combine: Vec<&'_ LabeledCommitment<_>> = Vec::new();
            let mut values_to_combine = Vec::new();
            for label in labels.into_iter() {
                let commitment = commitments.get(label).ok_or(Error::MissingPolynomial {
                    label: label.to_string(),
                })?;

                let v_i = values
                    .get(&(label.clone(), *point))
                    .ok_or(Error::MissingEvaluation {
                        label: label.to_string(),
                    })?;

                comms_to_combine.push(commitment);
                values_to_combine.push(*v_i);
            }

            Self::accumulate_elems(
                &mut combined_comms,
                &mut combined_witness,
                &mut combined_adjusted_witness,
                vk,
                comms_to_combine.into_iter(),
                *point,
                values_to_combine.into_iter(),
                p,
                sponge,
                Some(randomizer),
            );

            randomizer = u128::rand(rng).into();
        }

        Self::check_elems(
            combined_comms,
            combined_witness,
            combined_adjusted_witness,
            vk,
        )
    }

    fn open_combinations<'a>(
        ck: &Self::CommitterKey,
        linear_combinations: impl IntoIterator<Item = &'a LinearCombination<E::ScalarField>>,
        polynomials: impl IntoIterator<Item = &'a LabeledPolynomial<E::ScalarField, P>>,
        commitments: impl IntoIterator<Item = &'a LabeledCommitment<Self::Commitment>>,
        query_set: &QuerySet<P::Point>,
<<<<<<< HEAD
        opening_challenges: &mut ChallengeGenerator<E::ScalarField, S>,
        states: impl IntoIterator<Item = &'a Self::CommitmentState>,
=======
        sponge: &mut S,
        rands: impl IntoIterator<Item = &'a Self::Randomness>,
>>>>>>> 3291693e
        rng: Option<&mut dyn RngCore>,
    ) -> Result<BatchLCProof<E::ScalarField, Self::BatchProof>, Self::Error>
    where
        Self::CommitmentState: 'a,
        Self::Commitment: 'a,
        P: 'a,
    {
        let label_map = polynomials
            .into_iter()
            .zip(states)
            .zip(commitments)
            .map(|((p, s), c)| (p.label(), (p, s, c)))
            .collect::<BTreeMap<_, _>>();

        let mut lc_polynomials = Vec::new();
        let mut lc_states = Vec::new();
        let mut lc_commitments = Vec::new();
        let mut lc_info = Vec::new();

        for lc in linear_combinations {
            let lc_label = lc.label().clone();
            let mut poly = P::zero();
            let mut degree_bound = None;
            let mut hiding_bound = None;
            let mut state = Self::CommitmentState::empty();
            let mut comm = E::G1::zero();

            let num_polys = lc.len();
            for (coeff, label) in lc.iter().filter(|(_, l)| !l.is_one()) {
                let label: &String = label.try_into().expect("cannot be one!");
                let &(cur_poly, cur_state, curr_comm) =
                    label_map.get(label).ok_or(Error::MissingPolynomial {
                        label: label.to_string(),
                    })?;

                if num_polys == 1 && cur_poly.degree_bound().is_some() {
                    assert!(
                        coeff.is_one(),
                        "Coefficient must be one for degree-bounded equations"
                    );
                    degree_bound = cur_poly.degree_bound();
                } else if cur_poly.degree_bound().is_some() {
                    eprintln!("Degree bound when number of equations is non-zero");
                    return Err(Self::Error::EquationHasDegreeBounds(lc_label));
                }

                // Some(_) > None, always.
                hiding_bound = core::cmp::max(hiding_bound, cur_poly.hiding_bound());
                poly += (*coeff, cur_poly.polynomial());
                state += (*coeff, cur_state);
                comm += &curr_comm.commitment().0.mul(*coeff);
            }

            let lc_poly =
                LabeledPolynomial::new(lc_label.clone(), poly, degree_bound, hiding_bound);
            lc_polynomials.push(lc_poly);
            lc_states.push(state);
            lc_commitments.push(comm);
            lc_info.push((lc_label, degree_bound));
        }

        let comms: Vec<Self::Commitment> = E::G1::normalize_batch(&lc_commitments)
            .into_iter()
            .map(|c| kzg10::Commitment::<E>(c))
            .collect();

        let lc_commitments = lc_info
            .into_iter()
            .zip(comms)
            .map(|((label, d), c)| LabeledCommitment::new(label, c, d))
            .collect::<Vec<_>>();

        let proof = Self::batch_open(
            ck,
            lc_polynomials.iter(),
            lc_commitments.iter(),
            &query_set,
<<<<<<< HEAD
            opening_challenges,
            lc_states.iter(),
=======
            sponge,
            lc_randomness.iter(),
>>>>>>> 3291693e
            rng,
        )?;
        Ok(BatchLCProof { proof, evals: None })
    }

    /// Checks that `values` are the true evaluations at `query_set` of the polynomials
    /// committed in `labeled_commitments`.
    fn check_combinations<'a, R: RngCore>(
        vk: &Self::VerifierKey,
        linear_combinations: impl IntoIterator<Item = &'a LinearCombination<E::ScalarField>>,
        commitments: impl IntoIterator<Item = &'a LabeledCommitment<Self::Commitment>>,
        eqn_query_set: &QuerySet<P::Point>,
        eqn_evaluations: &Evaluations<P::Point, E::ScalarField>,
        proof: &BatchLCProof<E::ScalarField, Self::BatchProof>,
        sponge: &mut S,
        rng: &mut R,
    ) -> Result<bool, Self::Error>
    where
        Self::Commitment: 'a,
    {
        let BatchLCProof { proof, .. } = proof;
        let label_comm_map = commitments
            .into_iter()
            .map(|c| (c.label(), c))
            .collect::<BTreeMap<_, _>>();

        let mut lc_commitments = Vec::new();
        let mut lc_info = Vec::new();
        let mut evaluations = eqn_evaluations.clone();
        for lc in linear_combinations {
            let lc_label = lc.label().clone();
            let num_polys = lc.len();

            let mut degree_bound = None;
            let mut combined_comm = E::G1::zero();

            for (coeff, label) in lc.iter() {
                if label.is_one() {
                    for (&(ref label, _), ref mut eval) in evaluations.iter_mut() {
                        if label == &lc_label {
                            **eval -= coeff;
                        }
                    }
                } else {
                    let label: &String = label.try_into().unwrap();
                    let &cur_comm = label_comm_map.get(label).ok_or(Error::MissingPolynomial {
                        label: label.to_string(),
                    })?;

                    if num_polys == 1 && cur_comm.degree_bound().is_some() {
                        assert!(
                            coeff.is_one(),
                            "Coefficient must be one for degree-bounded equations"
                        );
                        degree_bound = cur_comm.degree_bound();
                    } else if cur_comm.degree_bound().is_some() {
                        return Err(Self::Error::EquationHasDegreeBounds(lc_label));
                    }
                    combined_comm += &cur_comm.commitment().0.mul(*coeff);
                }
            }

            lc_commitments.push(combined_comm);
            lc_info.push((lc_label, degree_bound));
        }

        let comms: Vec<Self::Commitment> = E::G1::normalize_batch(&lc_commitments)
            .into_iter()
            .map(|c| kzg10::Commitment(c))
            .collect();

        let lc_commitments = lc_info
            .into_iter()
            .zip(comms)
            .map(|((label, d), c)| LabeledCommitment::new(label, c, d))
            .collect::<Vec<_>>();

        Self::batch_check(
            vk,
            &lc_commitments,
            &eqn_query_set,
            &evaluations,
            proof,
            sponge,
            rng,
        )
    }
}

#[cfg(test)]
mod tests {
    #![allow(non_camel_case_types)]
    use super::SonicKZG10;
    use ark_bls12_377::Bls12_377;
    use ark_bls12_381::Bls12_381;
    use ark_crypto_primitives::sponge::poseidon::PoseidonSponge;
    use ark_ec::pairing::Pairing;
    use ark_ff::UniformRand;
    use ark_poly::{univariate::DensePolynomial as DensePoly, DenseUVPolynomial};
    use rand_chacha::ChaCha20Rng;

    type UniPoly_381 = DensePoly<<Bls12_381 as Pairing>::ScalarField>;
    type UniPoly_377 = DensePoly<<Bls12_377 as Pairing>::ScalarField>;

    type PC<E, P, S> = SonicKZG10<E, P, S>;
    type Sponge_Bls12_377 = PoseidonSponge<<Bls12_377 as Pairing>::ScalarField>;
    type Sponge_Bls12_381 = PoseidonSponge<<Bls12_381 as Pairing>::ScalarField>;
    type PC_Bls12_377 = PC<Bls12_377, UniPoly_377, Sponge_Bls12_377>;
    type PC_Bls12_381 = PC<Bls12_381, UniPoly_381, Sponge_Bls12_381>;

    fn rand_poly<E: Pairing>(
        degree: usize,
        _: Option<usize>,
        rng: &mut ChaCha20Rng,
    ) -> DensePoly<E::ScalarField> {
        DensePoly::<E::ScalarField>::rand(degree, rng)
    }

    fn rand_point<E: Pairing>(_: Option<usize>, rng: &mut ChaCha20Rng) -> E::ScalarField {
        E::ScalarField::rand(rng)
    }

    #[test]
    fn single_poly_test() {
        use crate::tests::*;
        single_poly_test::<_, _, PC_Bls12_377, _>(
            None,
            rand_poly::<Bls12_377>,
            rand_point::<Bls12_377>,
            poseidon_sponge_for_test,
        )
        .expect("test failed for bls12-377");
        single_poly_test::<_, _, PC_Bls12_381, _>(
            None,
            rand_poly::<Bls12_381>,
            rand_point::<Bls12_381>,
            poseidon_sponge_for_test,
        )
        .expect("test failed for bls12-381");
    }

    #[test]
    fn quadratic_poly_degree_bound_multiple_queries_test() {
        use crate::tests::*;
        quadratic_poly_degree_bound_multiple_queries_test::<_, _, PC_Bls12_377, _>(
            rand_poly::<Bls12_377>,
            rand_point::<Bls12_377>,
            poseidon_sponge_for_test,
        )
        .expect("test failed for bls12-377");
        quadratic_poly_degree_bound_multiple_queries_test::<_, _, PC_Bls12_381, _>(
            rand_poly::<Bls12_381>,
            rand_point::<Bls12_381>,
            poseidon_sponge_for_test,
        )
        .expect("test failed for bls12-381");
    }

    #[test]
    fn linear_poly_degree_bound_test() {
        use crate::tests::*;
        linear_poly_degree_bound_test::<_, _, PC_Bls12_377, _>(
            rand_poly::<Bls12_377>,
            rand_point::<Bls12_377>,
            poseidon_sponge_for_test,
        )
        .expect("test failed for bls12-377");
        linear_poly_degree_bound_test::<_, _, PC_Bls12_381, _>(
            rand_poly::<Bls12_381>,
            rand_point::<Bls12_381>,
            poseidon_sponge_for_test,
        )
        .expect("test failed for bls12-381");
    }

    #[test]
    fn single_poly_degree_bound_test() {
        use crate::tests::*;
        single_poly_degree_bound_test::<_, _, PC_Bls12_377, _>(
            rand_poly::<Bls12_377>,
            rand_point::<Bls12_377>,
            poseidon_sponge_for_test,
        )
        .expect("test failed for bls12-377");
        single_poly_degree_bound_test::<_, _, PC_Bls12_381, _>(
            rand_poly::<Bls12_381>,
            rand_point::<Bls12_381>,
            poseidon_sponge_for_test,
        )
        .expect("test failed for bls12-381");
    }

    #[test]
    fn single_poly_degree_bound_multiple_queries_test() {
        use crate::tests::*;
        single_poly_degree_bound_multiple_queries_test::<_, _, PC_Bls12_377, _>(
            rand_poly::<Bls12_377>,
            rand_point::<Bls12_377>,
            poseidon_sponge_for_test,
        )
        .expect("test failed for bls12-377");
        single_poly_degree_bound_multiple_queries_test::<_, _, PC_Bls12_381, _>(
            rand_poly::<Bls12_381>,
            rand_point::<Bls12_381>,
            poseidon_sponge_for_test,
        )
        .expect("test failed for bls12-381");
    }

    #[test]
    fn two_polys_degree_bound_single_query_test() {
        use crate::tests::*;
        two_polys_degree_bound_single_query_test::<_, _, PC_Bls12_377, _>(
            rand_poly::<Bls12_377>,
            rand_point::<Bls12_377>,
            poseidon_sponge_for_test,
        )
        .expect("test failed for bls12-377");
        two_polys_degree_bound_single_query_test::<_, _, PC_Bls12_381, _>(
            rand_poly::<Bls12_381>,
            rand_point::<Bls12_381>,
            poseidon_sponge_for_test,
        )
        .expect("test failed for bls12-381");
    }

    #[test]
    fn full_end_to_end_test() {
        use crate::tests::*;
        full_end_to_end_test::<_, _, PC_Bls12_377, _>(
            None,
            rand_poly::<Bls12_377>,
            rand_point::<Bls12_377>,
            poseidon_sponge_for_test,
        )
        .expect("test failed for bls12-377");
        println!("Finished bls12-377");
        full_end_to_end_test::<_, _, PC_Bls12_381, _>(
            None,
            rand_poly::<Bls12_381>,
            rand_point::<Bls12_381>,
            poseidon_sponge_for_test,
        )
        .expect("test failed for bls12-381");
        println!("Finished bls12-381");
    }

    #[test]
    fn single_equation_test() {
        use crate::tests::*;
        single_equation_test::<_, _, PC_Bls12_377, _>(
            None,
            rand_poly::<Bls12_377>,
            rand_point::<Bls12_377>,
            poseidon_sponge_for_test,
        )
        .expect("test failed for bls12-377");
        println!("Finished bls12-377");
        single_equation_test::<_, _, PC_Bls12_381, _>(
            None,
            rand_poly::<Bls12_381>,
            rand_point::<Bls12_381>,
            poseidon_sponge_for_test,
        )
        .expect("test failed for bls12-381");
        println!("Finished bls12-381");
    }

    #[test]
    fn two_equation_test() {
        use crate::tests::*;
        two_equation_test::<_, _, PC_Bls12_377, _>(
            None,
            rand_poly::<Bls12_377>,
            rand_point::<Bls12_377>,
            poseidon_sponge_for_test,
        )
        .expect("test failed for bls12-377");
        println!("Finished bls12-377");
        two_equation_test::<_, _, PC_Bls12_381, _>(
            None,
            rand_poly::<Bls12_381>,
            rand_point::<Bls12_381>,
            poseidon_sponge_for_test,
        )
        .expect("test failed for bls12-381");
        println!("Finished bls12-381");
    }

    #[test]
    fn two_equation_degree_bound_test() {
        use crate::tests::*;
        two_equation_degree_bound_test::<_, _, PC_Bls12_377, _>(
            rand_poly::<Bls12_377>,
            rand_point::<Bls12_377>,
            poseidon_sponge_for_test,
        )
        .expect("test failed for bls12-377");
        println!("Finished bls12-377");
        two_equation_degree_bound_test::<_, _, PC_Bls12_381, _>(
            rand_poly::<Bls12_381>,
            rand_point::<Bls12_381>,
            poseidon_sponge_for_test,
        )
        .expect("test failed for bls12-381");
        println!("Finished bls12-381");
    }

    #[test]
    fn full_end_to_end_equation_test() {
        use crate::tests::*;
        full_end_to_end_equation_test::<_, _, PC_Bls12_377, _>(
            None,
            rand_poly::<Bls12_377>,
            rand_point::<Bls12_377>,
            poseidon_sponge_for_test,
        )
        .expect("test failed for bls12-377");
        println!("Finished bls12-377");
        full_end_to_end_equation_test::<_, _, PC_Bls12_381, _>(
            None,
            rand_poly::<Bls12_381>,
            rand_point::<Bls12_381>,
            poseidon_sponge_for_test,
        )
        .expect("test failed for bls12-381");
        println!("Finished bls12-381");
    }

    #[test]
    #[should_panic]
    fn bad_degree_bound_test() {
        use crate::tests::*;
        bad_degree_bound_test::<_, _, PC_Bls12_377, _>(
            rand_poly::<Bls12_377>,
            rand_point::<Bls12_377>,
            poseidon_sponge_for_test,
        )
        .expect("test failed for bls12-377");
        println!("Finished bls12-377");
        bad_degree_bound_test::<_, _, PC_Bls12_381, _>(
            rand_poly::<Bls12_381>,
            rand_point::<Bls12_381>,
            poseidon_sponge_for_test,
        )
        .expect("test failed for bls12-381");
        println!("Finished bls12-381");
    }
}<|MERGE_RESOLUTION|>--- conflicted
+++ resolved
@@ -344,13 +344,8 @@
         labeled_polynomials: impl IntoIterator<Item = &'a LabeledPolynomial<E::ScalarField, P>>,
         _commitments: impl IntoIterator<Item = &'a LabeledCommitment<Self::Commitment>>,
         point: &'a P::Point,
-<<<<<<< HEAD
-        opening_challenges: &mut ChallengeGenerator<E::ScalarField, S>,
+        sponge: &mut S,
         states: impl IntoIterator<Item = &'a Self::CommitmentState>,
-=======
-        sponge: &mut S,
-        rands: impl IntoIterator<Item = &'a Self::Randomness>,
->>>>>>> 3291693e
         _rng: Option<&mut dyn RngCore>,
     ) -> Result<Self::Proof, Self::Error>
     where
@@ -377,13 +372,8 @@
             )?;
 
             combined_polynomial += (curr_challenge, polynomial.polynomial());
-<<<<<<< HEAD
             combined_rand += (curr_challenge, state);
-            curr_challenge = opening_challenges.try_next_challenge_of_size(CHALLENGE_SIZE);
-=======
-            combined_rand += (curr_challenge, rand);
             curr_challenge = sponge.squeeze_field_elements_with_sizes(&[CHALLENGE_SIZE])[0];
->>>>>>> 3291693e
         }
 
         let proof_time = start_timer!(|| "Creating proof for polynomials");
@@ -511,13 +501,8 @@
         polynomials: impl IntoIterator<Item = &'a LabeledPolynomial<E::ScalarField, P>>,
         commitments: impl IntoIterator<Item = &'a LabeledCommitment<Self::Commitment>>,
         query_set: &QuerySet<P::Point>,
-<<<<<<< HEAD
-        opening_challenges: &mut ChallengeGenerator<E::ScalarField, S>,
+        sponge: &mut S,
         states: impl IntoIterator<Item = &'a Self::CommitmentState>,
-=======
-        sponge: &mut S,
-        rands: impl IntoIterator<Item = &'a Self::Randomness>,
->>>>>>> 3291693e
         rng: Option<&mut dyn RngCore>,
     ) -> Result<BatchLCProof<E::ScalarField, Self::BatchProof>, Self::Error>
     where
@@ -595,13 +580,8 @@
             lc_polynomials.iter(),
             lc_commitments.iter(),
             &query_set,
-<<<<<<< HEAD
-            opening_challenges,
+            sponge,
             lc_states.iter(),
-=======
-            sponge,
-            lc_randomness.iter(),
->>>>>>> 3291693e
             rng,
         )?;
         Ok(BatchLCProof { proof, evals: None })
