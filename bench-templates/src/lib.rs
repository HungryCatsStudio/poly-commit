--- conflicted
+++ resolved
@@ -131,13 +131,8 @@
     let labeled_poly =
         LabeledPolynomial::new("test".to_string(), rand_poly(num_vars, rng), None, None);
 
-<<<<<<< HEAD
-    let (coms, randomness) = PCS::commit(&ck, [&labeled_poly], Some(rng)).unwrap();
+    let (coms, states) = PCS::commit(&ck, [&labeled_poly], Some(rng)).unwrap();
     let point = rand_point(num_vars, rng);
-=======
-    let (coms, states) = PCS::commit(&ck, [&labeled_poly], Some(rng)).unwrap();
-    let point = P::Point::rand(rng);
->>>>>>> 5a5993eb
 
     let start = Instant::now();
     let _ = PCS::open(
@@ -206,14 +201,10 @@
 
     let labeled_poly =
         LabeledPolynomial::new("test".to_string(), rand_poly(num_vars, rng), None, None);
-
-<<<<<<< HEAD
-    let (coms, randomness) = PCS::commit(&ck, [&labeled_poly], Some(rng)).unwrap();
+    
+    let (coms, states) = PCS::commit(&ck, [&labeled_poly], Some(rng)).unwrap();
     let point = rand_point(num_vars, rng);
-=======
-    let (coms, states) = PCS::commit(&ck, [&labeled_poly], Some(rng)).unwrap();
-    let point = P::Point::rand(rng);
->>>>>>> 5a5993eb
+
     let claimed_eval = labeled_poly.evaluate(&point);
     let proof = PCS::open(
         &ck,
