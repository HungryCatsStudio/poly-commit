--- conflicted
+++ resolved
@@ -17,11 +17,7 @@
 use core::time::Duration;
 use std::{borrow::Borrow, marker::PhantomData, time::Instant};
 
-<<<<<<< HEAD
-use ark_poly_commit::{to_bytes, LabeledPolynomial, PolynomialCommitment};
-=======
 use ark_poly_commit::{LabeledPolynomial, PolynomialCommitment};
->>>>>>> 12f5529c
 
 pub use criterion::*;
 pub use paste::paste;
@@ -134,11 +130,7 @@
         LabeledPolynomial::new("test".to_string(), rand_poly(num_vars, rng), None, None);
 
     let (coms, states) = PCS::commit(&ck, [&labeled_poly], Some(rng)).unwrap();
-<<<<<<< HEAD
-    let point = rand_point(num_vars, rng);
-=======
     let point = P::Point::rand(rng);
->>>>>>> 12f5529c
 
     let start = Instant::now();
     let _ = PCS::open(
@@ -209,11 +201,7 @@
         LabeledPolynomial::new("test".to_string(), rand_poly(num_vars, rng), None, None);
 
     let (coms, states) = PCS::commit(&ck, [&labeled_poly], Some(rng)).unwrap();
-<<<<<<< HEAD
-    let point = rand_point(num_vars, rng);
-=======
     let point = P::Point::rand(rng);
->>>>>>> 12f5529c
     let claimed_eval = labeled_poly.evaluate(&point);
     let proof = PCS::open(
         &ck,
