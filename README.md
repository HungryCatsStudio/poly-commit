<h1 align="center">Polynomial Commitments</h1>

<p align="center">
   <a href="https://github.com/arkworks-rs/poly-commit/blob/master/LICENSE-APACHE"><img src="https://img.shields.io/badge/license-APACHE-blue.svg"></a>
   <a href="https://github.com/arkworks-rs/poly-commit/blob/master/LICENSE-MIT"><img src="https://img.shields.io/badge/license-MIT-blue.svg"></a>
</p>

`poly-commit` is a Rust library that implements *polynomial commitment schemes*. This library was initially developed as part of the [Marlin paper][marlin], and is released under the MIT License and the Apache v2 License (see [License](#license)).

**WARNING:** This is an academic prototype, and in particular has not received careful code review. This implementation is NOT ready for production use.

## Overview

A polynomial commitment scheme is a cryptographic primitive that enables a party to commit to a polynomial over a given finite field, and then, later on, to reveal desired evaluations of the polynomial along with cryptographic proofs attesting to their correctness.

This library provides various constructions of polynomial commitment schemes. These constructions support committing to multiple polynomials at a time with differing degree bounds, batching multiple evaluation proofs for the same evaluation point into a single one, and batch verification of proofs.

The key properties satisfied by the polynomial commitment schemes are **succinctness**, **extractability**, and **hiding**. See [the Marlin paper][marlin] for definitions of these properties.


[kzg10]: http://cacr.uwaterloo.ca/techreports/2010/cacr2010-10.pdf

## Build guide

The library compiles on the `stable` toolchain of the Rust compiler. To install the latest version of Rust, first install `rustup` by following the instructions [here](https://rustup.rs/), or via your platform's package manager. Once `rustup` is installed, install the Rust toolchain by invoking:
```bash
rustup install stable
```

After that, use `cargo` (the standard Rust build tool) to build the library:
```bash
git clone https://github.com/scipr-lab/poly-commit.git
cd poly-commit
cargo build --release
```

This library comes with some unit and integration tests. Run these tests with:
```bash
cargo test
```

A benchmarking module is also provided for the `commit`, `open` and `verify` methods, as well as for computing the commitment and proof size. You can add a new benchmark for your scheme following the examples in the `pcs/benches` directory, or run the existing benchmarks with:
```bash
cargo bench
```

Lastly, this library is instrumented with profiling infrastructure that prints detailed traces of execution time. To enable this, compile with `cargo build --features print-trace`.

## Usage

### [`PolynomialCommitment`](https://github.com/arkworks-rs/poly-commit/blob/master/src/lib.rs#L145)

This trait defines the interface for a polynomial commitment scheme. It is recommended to use the schemes from this crate that implement the `PolynomialCommitment` trait
(e.g. the [vanilla KZG scheme](./src/kzg10/mod.rs) does not implement this trait, but the [Marlin scheme](./src/marlin/mod.rs) which uses it under the hood, does).

```rust
// In this example, we will commit to a single polynomial, open it first at one point, and then batched at two points, and finally verify the proofs.
// We will use the KZG10 polynomial commitment scheme, following the approach from Marlin.

use ark_poly_commit::{Polynomial, marlin_pc::MarlinKZG10, LabeledPolynomial, PolynomialCommitment, QuerySet, Evaluations};
use ark_bls12_377::Bls12_377;
use ark_crypto_primitives::sponge::poseidon::{PoseidonSponge, PoseidonConfig};
use ark_crypto_primitives::sponge::CryptographicSponge;
use ark_ec::pairing::Pairing;
use ark_ff::UniformRand;
use ark_std::test_rng;
use ark_poly::{univariate::DensePolynomial, DenseUVPolynomial};
use rand_chacha::ChaCha20Rng;
use ark_ff::PrimeField;

type UniPoly_377 = DensePolynomial<<Bls12_377 as Pairing>::ScalarField>;
type Sponge_Bls12_377 = PoseidonSponge<<Bls12_377 as Pairing>::ScalarField>;
type PCS = MarlinKZG10<Bls12_377, UniPoly_377, Sponge_Bls12_377>;

let rng = &mut test_rng();

let max_degree = 16; // max degree supported by the scheme with the given public parameters generated by the setup here.

// 1. PolynomialCommitment::setup
// The setup procedure in this example is for demonstration purposes only - typically a setup ceremony would be run to generate the public parameters.
let pp = PCS::setup(max_degree, None, rng).unwrap();

let degree = 10; //degree of our polynomial
let secret_poly = UniPoly_377::rand(degree, rng);

let point_1 = <Bls12_377 as Pairing>::ScalarField::rand(rng);
let point_2 = <Bls12_377 as Pairing>::ScalarField::rand(rng);

let label = String::from("secret_poly");
let labeled_poly = LabeledPolynomial::new(
   label.clone(),
   secret_poly.clone(),
   Some(degree),
   Some(2), // we will open a univariate poly at two points
);

// TODO: replace by https://github.com/arkworks-rs/crypto-primitives/issues/112.
fn test_sponge<F: PrimeField>() -> PoseidonSponge<F> {
   let full_rounds = 8;
   let partial_rounds = 31;
   let alpha = 17;

   let mds = vec![
      vec![F::one(), F::zero(), F::one()],
      vec![F::one(), F::one(), F::zero()],
      vec![F::zero(), F::one(), F::one()],
   ];

   let mut v = Vec::new();
   let mut ark_rng = test_rng();

   for _ in 0..(full_rounds + partial_rounds) {
      let mut res = Vec::new();

      for _ in 0..3 {
         res.push(F::rand(&mut ark_rng));
      }
      v.push(res);
   }
   let config = PoseidonConfig::new(full_rounds, partial_rounds, alpha, mds, v, 2, 1);
   PoseidonSponge::new(&config)
}
let mut test_sponge = test_sponge::<<Bls12_377 as Pairing>::ScalarField>();

// 2. PolynomialCommitment::trim
// Since the setup produced pp with a max degree of 16, and our poly is of degree 10, we can trim the SRS to tailor it to this example.
let (ck, vk) = PCS::trim(&pp, degree, 2, Some(&[degree])).unwrap(); 

// 3. PolynomialCommitment::commit
// The prover commits to the polynomial using their committer key `ck`.
let (comms, states) = PCS::commit(&ck, [&labeled_poly], Some(rng)).unwrap(); 

// 4a. PolynomialCommitment::open
// Opening proof at a single point.
<<<<<<< HEAD
let proof_single = PCS::open(&ck, [&labeled_poly], &comms, &point_1, &mut (challenge_generator.clone()), &states, None).unwrap(); 
=======
let proof_single = PCS::open(&ck, [&labeled_poly], &comms, &point_1, &mut (test_sponge.clone()), &rands, None).unwrap(); 
>>>>>>> 3291693e

// 5a. PolynomialCommitment::check
// Verifying the proof at a single point, given the commitment, the point, the claimed evaluation, and the proof.
assert!(PCS::check(&vk, &comms, &point_1, [secret_poly.evaluate(&point_1)], &proof_single, &mut (test_sponge.clone()), Some(rng)).unwrap()); 

let mut query_set = QuerySet::new();
let mut values = Evaluations::new();
for (i, point) in [point_1, point_2].iter().enumerate() {
   query_set.insert((label.clone(), (format!("{}", i), point.clone())));
   let value = secret_poly.evaluate(&point);
   values.insert((label.clone(), point.clone()), value);
}

// 4b. PolynomialCommitment::batch_open
// Some schemes support batch opening proofs. Generate a single proof for opening the polynomial at multiple points.
let proof_batched = PCS::batch_open(
   &ck,
   [&labeled_poly],
   &comms,
   &query_set,
<<<<<<< HEAD
   &mut (challenge_generator.clone()),
   &states,
=======
   &mut (test_sponge.clone()),
   &rands,
>>>>>>> 3291693e
   Some(rng),
).unwrap();

// 5b. PolynomialCommitment::batch_check
assert!(PCS::batch_check(
   &vk,
   &comms,
   &query_set,
   &values,
   &proof_batched,
   &mut (test_sponge.clone()),
   rng,
).unwrap());
```

## License

This library is licensed under either of the following licenses, at your discretion.

 * [Apache License Version 2.0](LICENSE-APACHE)
 * [MIT License](LICENSE-MIT)

Unless you explicitly state otherwise, any contribution that you submit to this library shall be dual licensed as above (as defined in the Apache v2 License), without any additional terms or conditions.

[marlin]: https://ia.cr/2019/1047
[sonic]: https://ia.cr/2019/099
[aurora-light]: https://ia.cr/2019/601
[pcd-acc]: https://ia.cr/2020/499
[pst]: https://ia.cr/2011/587

## Reference papers

[Polynomial Commitments][kzg10]     
Aniket Kate, Gregory M. Zaverucha, Ian Goldberg     
ASIACRYPT 2010

[Sonic: Zero-Knowledge SNARKs from Linear-Size Universal and Updateable Structured Reference Strings][sonic]     
Mary Maller, Sean Bowe, Markulf Kohlweiss, Sarah Meiklejohn     
CCS 2019

[AuroraLight: Improved Prover Efficiency and SRS Size in a Sonic-Like System][aurora-light]     
Ariel Gabizon     
ePrint, 2019

[Marlin: Preprocessing zkSNARKs with Universal and Updatable SRS][marlin]     
Alessandro Chiesa, Yuncong Hu, Mary Maller, [Pratyush Mishra](https://www.github.com/pratyush), Noah Vesely, [Nicholas Ward](https://www.github.com/npwardberkeley)     
EUROCRYPT 2020

[Proof-Carrying Data from Accumulation Schemes][pcd-acc]     
Benedikt Bünz, Alessandro Chiesa, [Pratyush Mishra](https://www.github.com/pratyush), Nicholas Spooner     
TCC 2020

[Signatures of Correct Computation][pst]    
Charalampos Papamanthou, Elaine Shi, Roberto Tamassia   
TCC 2013

## Acknowledgements

This work was supported by: an Engineering and Physical Sciences Research Council grant; a Google Faculty Award; the RISELab at UC Berkeley; and donations from the Ethereum Foundation and the Interchain Foundation.<|MERGE_RESOLUTION|>--- conflicted
+++ resolved
@@ -132,11 +132,7 @@
 
 // 4a. PolynomialCommitment::open
 // Opening proof at a single point.
-<<<<<<< HEAD
-let proof_single = PCS::open(&ck, [&labeled_poly], &comms, &point_1, &mut (challenge_generator.clone()), &states, None).unwrap(); 
-=======
-let proof_single = PCS::open(&ck, [&labeled_poly], &comms, &point_1, &mut (test_sponge.clone()), &rands, None).unwrap(); 
->>>>>>> 3291693e
+let proof_single = PCS::open(&ck, [&labeled_poly], &comms, &point_1, &mut (test_sponge.clone()), &states, None).unwrap(); 
 
 // 5a. PolynomialCommitment::check
 // Verifying the proof at a single point, given the commitment, the point, the claimed evaluation, and the proof.
@@ -157,13 +153,8 @@
    [&labeled_poly],
    &comms,
    &query_set,
-<<<<<<< HEAD
-   &mut (challenge_generator.clone()),
+   &mut (test_sponge.clone()),
    &states,
-=======
-   &mut (test_sponge.clone()),
-   &rands,
->>>>>>> 3291693e
    Some(rng),
 ).unwrap();
 
