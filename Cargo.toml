[package]
name = "ark-poly-commit"
version = "0.4.0"
description = "A library for constructing polynomial commitment schemes for use in zkSNARKs"
repository = "https://github.com/arkworks-rs/poly-commit"
documentation = "https://docs.rs/ark-poly-commit/"
keywords = ["cryptography", "commitments", "elliptic-curves", "pairing"]
categories = ["cryptography"]
include = ["Cargo.toml", "src", "README.md", "LICENSE-APACHE", "LICENSE-MIT"]
license = "MIT/Apache-2.0"
edition = "2018"

[dependencies]
ark-serialize = { version = "^0.4.0", default-features = false, features = [ "derive" ] }
ark-ff = { version = "^0.4.0", default-features = false }
ark-ec = { version = "^0.4.0", default-features = false }
ark-poly = {version = "^0.4.0", default-features = false }
ark-crypto-primitives = { version = "^0.4.0", default-features = false, features = ["sponge","merkle_tree" ] }
ark-std = { version = "^0.4.0", default-features = false }

ark-relations = { version = "^0.4.0", default-features = false, optional = true }
ark-r1cs-std = { version = "^0.4.0", default-features = false, optional = true }
hashbrown = { version = "0.13", default-features = false, optional = true }

digest = "0.10"
derivative = { version = "2", features = [ "use_core" ] }
rayon = { version = "1", optional = true }
merlin = { version = "3.0.0", default-features = false }

[dev-dependencies]
ark-ed-on-bls12-381 = { version = "^0.4.0", default-features = false }
ark-bls12-381 = { version = "^0.4.0", default-features = false, features = [ "curve" ] }
ark-bls12-377 = { version = "^0.4.0", default-features = false, features = [ "curve" ] }
blake2 = { version = "0.10", default-features = false }
rand_chacha = { version = "0.3.0", default-features = false }

[profile.release]
opt-level = 3
lto = "thin"
incremental = true
debug = true

[profile.test]
opt-level = 3
debug-assertions = true
incremental = true
debug = true

[features]
default = [ "std", "parallel" ]
std = [ "ark-ff/std", "ark-ec/std", "ark-poly/std", "ark-std/std", "ark-relations/std", "ark-serialize/std", "ark-crypto-primitives/std"]
r1cs = [ "ark-relations", "ark-r1cs-std", "hashbrown", "ark-crypto-primitives/r1cs"]
print-trace = [ "ark-std/print-trace" ]
parallel = [ "std", "ark-ff/parallel", "ark-ec/parallel", "ark-poly/parallel", "ark-std/parallel", "rayon" ]

<<<<<<< HEAD
[target.'cfg(target_arch = "aarch64")'.dependencies]
num-traits = { version = "0.2", default-features = false, features = ["libm"] }

[patch.crates-io]
ark-crypto-primitives = { git = "https://github.com/arkworks-rs/crypto-primitives/", rev = "a0e1e85f4920ea45c0193663798b7732fa119925" }
=======
[patch.crates-io]
ark-ff = { git = "https://github.com/arkworks-rs/algebra/" }
ark-ec = { git = "https://github.com/arkworks-rs/algebra/" }
ark-serialize = { git = "https://github.com/arkworks-rs/algebra/" }
ark-crypto-primitives = { git = "https://github.com/arkworks-rs/crypto-primitives" }
ark-r1cs-std = { git = "https://github.com/arkworks-rs/r1cs-std/" }

ark-bls12-377 = { git = "https://github.com/arkworks-rs/curves/" }
ark-bls12-381 = { git = "https://github.com/arkworks-rs/curves/" }
>>>>>>> 0e9d907d
<|MERGE_RESOLUTION|>--- conflicted
+++ resolved
@@ -53,13 +53,9 @@
 print-trace = [ "ark-std/print-trace" ]
 parallel = [ "std", "ark-ff/parallel", "ark-ec/parallel", "ark-poly/parallel", "ark-std/parallel", "rayon" ]
 
-<<<<<<< HEAD
 [target.'cfg(target_arch = "aarch64")'.dependencies]
 num-traits = { version = "0.2", default-features = false, features = ["libm"] }
 
-[patch.crates-io]
-ark-crypto-primitives = { git = "https://github.com/arkworks-rs/crypto-primitives/", rev = "a0e1e85f4920ea45c0193663798b7732fa119925" }
-=======
 [patch.crates-io]
 ark-ff = { git = "https://github.com/arkworks-rs/algebra/" }
 ark-ec = { git = "https://github.com/arkworks-rs/algebra/" }
@@ -68,5 +64,4 @@
 ark-r1cs-std = { git = "https://github.com/arkworks-rs/r1cs-std/" }
 
 ark-bls12-377 = { git = "https://github.com/arkworks-rs/curves/" }
-ark-bls12-381 = { git = "https://github.com/arkworks-rs/curves/" }
->>>>>>> 0e9d907d
+ark-bls12-381 = { git = "https://github.com/arkworks-rs/curves/" }